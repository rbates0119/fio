/*
 * libpmem: IO engine that uses PMDK libpmem to read and write data
 *
 * Copyright (C) 2017 Nippon Telegraph and Telephone Corporation.
 * Copyright 2018-2020, Intel Corporation
 *
 * This program is free software; you can redistribute it and/or
 * modify it under the terms of the GNU General Public License,
 * version 2 as published by the Free Software Foundation..
 *
 * This program is distributed in the hope that it will be useful,
 * but WITHOUT ANY WARRANTY; without even the implied warranty of
 * MERCHANTABILITY or FITNESS FOR A PARTICULAR PURPOSE. See the
 * GNU General Public License for more details.
 *
 */

/*
 * libpmem engine
 *
 * IO engine that uses libpmem to write data (and memcpy to read)
 *
 * To use:
 *   ioengine=libpmem
 *
 * Other relevant settings:
 *   iodepth=1
 *   direct=1
 *   sync=1
 *   directory=/mnt/pmem0/
 *   bs=4k
 *
 *   sync=1 means that pmem_drain() is executed for each write operation.
 *   Otherwise is not and should be called on demand.
 *
 *   direct=1 means PMEM_F_MEM_NONTEMPORAL flag is set in pmem_memcpy().
 *
 *   The pmem device must have a DAX-capable filesystem and be mounted
 *   with DAX enabled. Directory must point to a mount point of DAX FS.
 *
 *   Example:
 *     mkfs.xfs /dev/pmem0
 *     mkdir /mnt/pmem0
 *     mount -o dax /dev/pmem0 /mnt/pmem0
 *
 * See examples/libpmem.fio for more.
 *
 *
 * libpmem.so
 *   By default, the libpmem engine will let the system find the libpmem.so
 *   that it uses. You can use an alternative libpmem by setting the
 *   FIO_PMEM_LIB environment variable to the full path to the desired
 *   libpmem.so. This engine requires PMDK >= 1.5.
 */

#include <stdio.h>
#include <limits.h>
#include <stdlib.h>
#include <unistd.h>
#include <errno.h>
#include <sys/mman.h>
#include <sys/stat.h>
#include <sys/sysmacros.h>
#include <libgen.h>
#include <libpmem.h>

#include "../fio.h"
#include "../verify.h"

struct fio_libpmem_data {
	void *libpmem_ptr;
	size_t libpmem_sz;
	off_t libpmem_off;
};

static int fio_libpmem_init(struct thread_data *td)
{
	struct thread_options *o = &td->o;

	dprint(FD_IO,"o->rw_min_bs %llu \n o->fsync_blocks %u \n o->fdatasync_blocks %u \n",
			o->rw_min_bs,o->fsync_blocks,o->fdatasync_blocks);
	dprint(FD_IO, "DEBUG fio_libpmem_init\n");

	if ((o->rw_min_bs & page_mask) &&
	    (o->fsync_blocks || o->fdatasync_blocks)) {
		log_err("libpmem: mmap options dictate a minimum block size of "
				"%llu bytes\n",	(unsigned long long) page_size);
		return 1;
	}
	return 0;
}

/*
 * This is the pmem_map_file execution function
 */
static int fio_libpmem_file(struct thread_data *td, struct fio_file *f,
			    size_t length, off_t off)
{
	struct fio_libpmem_data *fdd = FILE_ENG_DATA(f);
	mode_t mode = 0;
	size_t mapped_len;
	int is_pmem;

	if(td_rw(td))
		mode = S_IWUSR | S_IRUSR;
	else if (td_write(td))
		mode = S_IWUSR;
	else
		mode = S_IRUSR;

	dprint(FD_IO, "DEBUG fio_libpmem_file\n");
	dprint(FD_IO, "f->file_name = %s td->o.verify = %d \n", f->file_name,
			td->o.verify);
	dprint(FD_IO, "length = %ld f->fd = %d off = %ld file mode = %d \n",
			length, f->fd, off, mode);

	/* unmap any existing mapping */
	if (fdd->libpmem_ptr) {
		dprint(FD_IO,"pmem_unmap \n");
		if (pmem_unmap(fdd->libpmem_ptr, fdd->libpmem_sz) < 0)
			return errno;
		fdd->libpmem_ptr = NULL;
	}

	if((fdd->libpmem_ptr = pmem_map_file(f->file_name, length, PMEM_FILE_CREATE, mode, &mapped_len, &is_pmem)) == NULL) {
		td_verror(td, errno, pmem_errormsg());
		goto err;
	}

	if (!is_pmem) {
		td_verror(td, errno, "file_name does not point to persistent memory");
	}

err:
	if (td->error && fdd->libpmem_ptr)
		pmem_unmap(fdd->libpmem_ptr, length);

	return td->error;
}

static int fio_libpmem_open_file(struct thread_data *td, struct fio_file *f)
{
	struct fio_libpmem_data *fdd;

	dprint(FD_IO,"DEBUG fio_libpmem_open_file\n");
	dprint(FD_IO,"f->io_size=%ld \n",f->io_size);
	dprint(FD_IO,"td->o.size=%lld \n",td->o.size);
	dprint(FD_IO,"td->o.iodepth=%d\n",td->o.iodepth);
	dprint(FD_IO,"td->o.iodepth_batch=%d \n",td->o.iodepth_batch);

	if (fio_file_open(f))
		td_io_close_file(td, f);

	fdd = calloc(1, sizeof(*fdd));
	if (!fdd) {
		return 1;
	}
	FILE_SET_ENG_DATA(f, fdd);
	fdd->libpmem_sz = f->io_size;
	fdd->libpmem_off = 0;

	return fio_libpmem_file(td, f, fdd->libpmem_sz, fdd->libpmem_off);
}

static int fio_libpmem_prep(struct thread_data *td, struct io_u *io_u)
{
	struct fio_file *f = io_u->file;
	struct fio_libpmem_data *fdd = FILE_ENG_DATA(f);

	dprint(FD_IO, "DEBUG fio_libpmem_prep\n" );
	dprint(FD_IO," io_u->offset %llu : fdd->libpmem_off %ld : "
			"io_u->buflen %llu : fdd->libpmem_sz %ld\n",
			io_u->offset, fdd->libpmem_off,
			io_u->buflen, fdd->libpmem_sz);

	if (io_u->buflen > f->real_file_size) {
		log_err("libpmem: bs bigger than the file size\n");
		return EIO;
	}

	io_u->mmap_data = fdd->libpmem_ptr + io_u->offset - fdd->libpmem_off
				- f->file_offset;
	return 0;
}

static enum fio_q_status fio_libpmem_queue(struct thread_data *td,
					   struct io_u *io_u)
{
	unsigned flags = 0;

	fio_ro_check(td, io_u);
	io_u->error = 0;

	dprint(FD_IO, "DEBUG fio_libpmem_queue\n");
	dprint(FD_IO,"td->o.odirect %d td->o.sync_io %d \n",td->o.odirect, td->o.sync_io);
<<<<<<< HEAD
=======
	/* map both O_SYNC / DSYNC to not using NODRAIN */
>>>>>>> fd80924b
	flags = td->o.sync_io ? 0 : PMEM_F_MEM_NODRAIN;
	flags |= td->o.odirect ? PMEM_F_MEM_NONTEMPORAL : PMEM_F_MEM_TEMPORAL;

	switch (io_u->ddir) {
	case DDIR_READ:
		memcpy(io_u->xfer_buf, io_u->mmap_data, io_u->xfer_buflen);
		break;
	case DDIR_WRITE:
		dprint(FD_IO, "DEBUG mmap_data=%p, xfer_buf=%p\n",
				io_u->mmap_data, io_u->xfer_buf );
		pmem_memcpy(io_u->mmap_data,
					io_u->xfer_buf,
					io_u->xfer_buflen,
					flags);
		break;
	case DDIR_SYNC:
	case DDIR_DATASYNC:
	case DDIR_SYNC_FILE_RANGE:
		pmem_drain();
		break;
	default:
		io_u->error = EINVAL;
		break;
	}

	return FIO_Q_COMPLETED;
}

static int fio_libpmem_close_file(struct thread_data *td, struct fio_file *f)
{
	struct fio_libpmem_data *fdd = FILE_ENG_DATA(f);
	int ret = 0;

	dprint(FD_IO,"DEBUG fio_libpmem_close_file\n");
	dprint(FD_IO,"td->o.odirect %d \n",td->o.odirect);

	if (!td->o.odirect) {
		dprint(FD_IO,"pmem_drain\n");
		pmem_drain();
	}

	if (fdd->libpmem_ptr)
		ret = pmem_unmap(fdd->libpmem_ptr, fdd->libpmem_sz);
	if (fio_file_open(f))
		ret &= generic_close_file(td, f);

	FILE_SET_ENG_DATA(f, NULL);
	free(fdd);

	return ret;
}

FIO_STATIC struct ioengine_ops ioengine = {
	.name		= "libpmem",
	.version	= FIO_IOOPS_VERSION,
	.init		= fio_libpmem_init,
	.prep		= fio_libpmem_prep,
	.queue		= fio_libpmem_queue,
	.open_file	= fio_libpmem_open_file,
	.close_file	= fio_libpmem_close_file,
	.get_file_size	= generic_get_file_size,
	.flags		= FIO_SYNCIO | FIO_RAWIO | FIO_DISKLESSIO | FIO_NOEXTEND |
				FIO_NODISKUTIL | FIO_BARRIER | FIO_MEMALIGN,
};

static void fio_init fio_libpmem_register(void)
{
	register_ioengine(&ioengine);
}

static void fio_exit fio_libpmem_unregister(void)
{
	unregister_ioengine(&ioengine);
}<|MERGE_RESOLUTION|>--- conflicted
+++ resolved
@@ -193,10 +193,7 @@
 
 	dprint(FD_IO, "DEBUG fio_libpmem_queue\n");
 	dprint(FD_IO,"td->o.odirect %d td->o.sync_io %d \n",td->o.odirect, td->o.sync_io);
-<<<<<<< HEAD
-=======
 	/* map both O_SYNC / DSYNC to not using NODRAIN */
->>>>>>> fd80924b
 	flags = td->o.sync_io ? 0 : PMEM_F_MEM_NODRAIN;
 	flags |= td->o.odirect ? PMEM_F_MEM_NONTEMPORAL : PMEM_F_MEM_TEMPORAL;
 
