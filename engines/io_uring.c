--- conflicted
+++ resolved
@@ -84,10 +84,7 @@
 	unsigned int nonvectored;
 	unsigned int uncached;
 	unsigned int nowait;
-<<<<<<< HEAD
-=======
 	unsigned int force_async;
->>>>>>> fd80924b
 };
 
 static const int ddir_to_op[2][2] = {
@@ -204,8 +201,6 @@
 		.group	= FIO_OPT_G_IOURING,
 	},
 	{
-<<<<<<< HEAD
-=======
 		.name	= "force_async",
 		.lname	= "Force async",
 		.type	= FIO_OPT_INT,
@@ -215,7 +210,6 @@
 		.group	= FIO_OPT_G_IOURING,
 	},
 	{
->>>>>>> fd80924b
 		.name	= NULL,
 	},
 };
@@ -276,20 +270,9 @@
 			sqe->ioprio = td->o.ioprio_class << 13;
 		if (ld->ioprio_set)
 			sqe->ioprio |= td->o.ioprio;
-<<<<<<< HEAD
-		if (td->o.zone_append && io_u->ddir == DDIR_WRITE)
-			sqe->rw_flags |= RWF_ZONE_APPEND;
-		if ((td->o.zone_mode == ZONE_MODE_ZBD)
-		     && td->o.zone_append && io_u->ddir == DDIR_WRITE) {
-			sqe->off = io_u->zone_start_offset;
-		} else
-			sqe->off = io_u->offset;
- 	} else if (ddir_sync(io_u->ddir)) {
-=======
 		sqe->off = io_u->offset;
 		sqe->rw_flags = 0;
 	} else if (ddir_sync(io_u->ddir)) {
->>>>>>> fd80924b
 		sqe->ioprio = 0;
 		if (io_u->ddir == DDIR_SYNC_FILE_RANGE) {
 			sqe->off = f->first_write;
