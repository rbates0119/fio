--- conflicted
+++ resolved
@@ -1113,12 +1113,6 @@
 		memcpy(&td->iops_sample_time, &td->start, sizeof(td->start));
 		memcpy(&td->tv_cache, &td->start, sizeof(td->start));
 
-<<<<<<< HEAD
-		if (td->o.ratemin[0] || td->o.ratemin[1]) {
-			memcpy(&td->lastrate[0], &td->bw_sample_time,
-						sizeof(td->bw_sample_time));
-			memcpy(&td->lastrate[1], &td->bw_sample_time,
-=======
 		if (td->o.ratemin[DDIR_READ] || td->o.ratemin[DDIR_WRITE] ||
 				td->o.ratemin[DDIR_TRIM]) {
 		        memcpy(&td->lastrate[DDIR_READ], &td->bw_sample_time,
@@ -1126,7 +1120,6 @@
 		        memcpy(&td->lastrate[DDIR_WRITE], &td->bw_sample_time,
 						sizeof(td->bw_sample_time));
 		        memcpy(&td->lastrate[DDIR_TRIM], &td->bw_sample_time,
->>>>>>> eebd2f2d
 						sizeof(td->bw_sample_time));
 		}
 
@@ -1400,7 +1393,6 @@
 
 	set_sig_handlers();
 
-<<<<<<< HEAD
 	nr_thread = nr_process = 0;
 	for_each_td(td, i) {
 		if (td->o.use_thread)
@@ -1409,10 +1401,7 @@
 			nr_process++;
 	}
 
-	if (!terse_output) {
-=======
 	if (output_format == FIO_OUTPUT_NORMAL) {
->>>>>>> eebd2f2d
 		log_info("Starting ");
 		if (nr_thread)
 			log_info("%d thread%s", nr_thread,
@@ -1691,14 +1680,9 @@
 		return 0;
 
 	if (write_bw_log) {
-<<<<<<< HEAD
 		setup_log(&agg_io_log[DDIR_READ], 0, IO_LOG_TYPE_BW);
 		setup_log(&agg_io_log[DDIR_WRITE], 0, IO_LOG_TYPE_BW);
-=======
-		setup_log(&agg_io_log[DDIR_READ], 0);
-		setup_log(&agg_io_log[DDIR_WRITE], 0);
-		setup_log(&agg_io_log[DDIR_TRIM], 0);
->>>>>>> eebd2f2d
+		setup_log(&agg_io_log[DDIR_TRIM], 0, IO_LOG_TYPE_BW);
 	}
 
 	startup_mutex = fio_mutex_init(FIO_MUTEX_LOCKED);
