#include "fio.h"
#include "fio_sem.h"
#include "smalloc.h"
#include "flist.h"

struct fio_flow {
	unsigned int refs;
	unsigned int id;
<<<<<<< HEAD
	unsigned long long flow_counter;
=======
	struct flist_head list;
	unsigned long flow_counter;
>>>>>>> fd80924b
	unsigned int total_weight;
};

static struct flist_head *flow_list;
static struct fio_sem *flow_lock;

int flow_threshold_exceeded(struct thread_data *td)
{
	struct fio_flow *flow = td->flow;
	double flow_counter_ratio, flow_weight_ratio;

	if (!flow)
		return 0;

	flow_counter_ratio = (double)td->flow_counter /
		atomic_load_relaxed(&flow->flow_counter);
	flow_weight_ratio = (double)td->o.flow /
		atomic_load_relaxed(&flow->total_weight);

	/*
	 * each thread/process executing a fio job will stall based on the
	 * expected  user ratio for a given flow_id group. the idea is to keep
	 * 2 counters, flow and job-specific counter to test if the
	 * ratio between them is proportional to other jobs in the same flow_id
	 */
	if (flow_counter_ratio > flow_weight_ratio) {
		if (td->o.flow_sleep) {
			io_u_quiesce(td);
			usleep(td->o.flow_sleep);
		}

		return 1;
	}

	/*
	 * increment flow(shared counter, therefore atomically)
	 * and job-specific counter
	 */
	atomic_add(&flow->flow_counter, 1);
	++td->flow_counter;

	return 0;
}

static struct fio_flow *flow_get(unsigned int id)
{
	struct fio_flow *flow = NULL;
	struct flist_head *n;

	if (!flow_lock)
		return NULL;

	fio_sem_down(flow_lock);

	flist_for_each(n, flow_list) {
		flow = flist_entry(n, struct fio_flow, list);
		if (flow->id == id)
			break;

		flow = NULL;
	}

	if (!flow) {
		flow = smalloc(sizeof(*flow));
		if (!flow) {
			fio_sem_up(flow_lock);
			return NULL;
		}
		flow->refs = 0;
		INIT_FLIST_HEAD(&flow->list);
		flow->id = id;
		flow->flow_counter = 1;
		flow->total_weight = 0;

		flist_add_tail(&flow->list, flow_list);
	}

	flow->refs++;
	fio_sem_up(flow_lock);
	return flow;
}

<<<<<<< HEAD
static void flow_put(struct fio_flow *flow, unsigned long long flow_counter,
=======
static void flow_put(struct fio_flow *flow, unsigned long flow_counter,
>>>>>>> fd80924b
				        unsigned int weight)
{
	if (!flow_lock)
		return;

	fio_sem_down(flow_lock);

	atomic_sub(&flow->flow_counter, flow_counter);
	atomic_sub(&flow->total_weight, weight);

	if (!--flow->refs) {
		assert(flow->flow_counter == 1);
		flist_del(&flow->list);
		sfree(flow);
	}

	fio_sem_up(flow_lock);
}

void flow_init_job(struct thread_data *td)
{
	if (td->o.flow) {
		td->flow = flow_get(td->o.flow_id);
		td->flow_counter = 0;
		atomic_add(&td->flow->total_weight, td->o.flow);
	}
}

void flow_exit_job(struct thread_data *td)
{
	if (td->flow) {
		flow_put(td->flow, td->flow_counter, td->o.flow);
		td->flow = NULL;
	}
}

void flow_init(void)
{
	flow_list = smalloc(sizeof(*flow_list));
	if (!flow_list) {
		log_err("fio: smalloc pool exhausted\n");
		return;
	}

	flow_lock = fio_sem_init(FIO_SEM_UNLOCKED);
	if (!flow_lock) {
		log_err("fio: failed to allocate flow lock\n");
		sfree(flow_list);
		return;
	}

	INIT_FLIST_HEAD(flow_list);
}

void flow_exit(void)
{
	if (flow_lock)
		fio_sem_remove(flow_lock);
	if (flow_list)
		sfree(flow_list);
}<|MERGE_RESOLUTION|>--- conflicted
+++ resolved
@@ -6,12 +6,8 @@
 struct fio_flow {
 	unsigned int refs;
 	unsigned int id;
-<<<<<<< HEAD
-	unsigned long long flow_counter;
-=======
 	struct flist_head list;
 	unsigned long flow_counter;
->>>>>>> fd80924b
 	unsigned int total_weight;
 };
 
@@ -94,11 +90,7 @@
 	return flow;
 }
 
-<<<<<<< HEAD
-static void flow_put(struct fio_flow *flow, unsigned long long flow_counter,
-=======
 static void flow_put(struct fio_flow *flow, unsigned long flow_counter,
->>>>>>> fd80924b
 				        unsigned int weight)
 {
 	if (!flow_lock)
