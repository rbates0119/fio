#ifndef FIO_OS_LINUX_H
#define FIO_OS_LINUX_H

#define	FIO_OS	os_linux

#include <sys/ioctl.h>
#include <sys/uio.h>
#include <sys/syscall.h>
#include <sys/sysmacros.h>
#include <sys/vfs.h>
#include <sys/mman.h>
#include <unistd.h>
#include <fcntl.h>
#include <errno.h>
#include <sched.h>
#include <linux/unistd.h>
#include <linux/raw.h>
#include <linux/major.h>
#include <linux/fs.h>
#include <scsi/sg.h>

#ifdef ARCH_HAVE_CRC_CRYPTO
#include <sys/auxv.h>
#ifndef HWCAP_CRC32
#define HWCAP_CRC32             (1 << 7)
#endif /* HWCAP_CRC32 */
#endif /* ARCH_HAVE_CRC_CRYPTO */

#include "./os-linux-syscall.h"
#include "../file.h"

#ifndef __has_builtin         // Optional of course.
  #define __has_builtin(x) 0  // Compatibility with non-clang compilers.
#endif

#define FIO_HAVE_CPU_AFFINITY
#define FIO_HAVE_DISK_UTIL
#define FIO_HAVE_SGIO
#define FIO_HAVE_IOPRIO
#define FIO_HAVE_IOPRIO_CLASS
#define FIO_HAVE_IOSCHED_SWITCH
#define FIO_HAVE_ODIRECT
#define FIO_HAVE_HUGETLB
#define FIO_HAVE_RAWBIND
#define FIO_HAVE_BLKTRACE
#define FIO_HAVE_CL_SIZE
#define FIO_HAVE_CGROUPS
#define FIO_HAVE_FS_STAT
#define FIO_HAVE_TRIM
#define FIO_HAVE_GETTID
#define FIO_USE_GENERIC_INIT_RANDOM_STATE
#define FIO_HAVE_PWRITEV2
#define FIO_HAVE_SHM_ATTACH_REMOVED

#ifdef MAP_HUGETLB
#define FIO_HAVE_MMAP_HUGE
#endif

#define OS_MAP_ANON		MAP_ANONYMOUS

<<<<<<< HEAD
#define FIO_EXT_ENG_DIR	"/usr/lib/fio"
=======
#define FIO_EXT_ENG_DIR	"/usr/local/lib/fio"
>>>>>>> fd80924b

typedef cpu_set_t os_cpu_mask_t;

#ifdef CONFIG_3ARG_AFFINITY
#define fio_setaffinity(pid, cpumask)		\
	sched_setaffinity((pid), sizeof(cpumask), &(cpumask))
#define fio_getaffinity(pid, ptr)	\
	sched_getaffinity((pid), sizeof(cpu_set_t), (ptr))
#elif defined(CONFIG_2ARG_AFFINITY)
#define fio_setaffinity(pid, cpumask)	\
	sched_setaffinity((pid), &(cpumask))
#define fio_getaffinity(pid, ptr)	\
	sched_getaffinity((pid), (ptr))
#endif

#define fio_cpu_clear(mask, cpu)	(void) CPU_CLR((cpu), (mask))
#define fio_cpu_set(mask, cpu)		(void) CPU_SET((cpu), (mask))
#define fio_cpu_isset(mask, cpu)	(CPU_ISSET((cpu), (mask)) != 0)
#define fio_cpu_count(mask)		CPU_COUNT((mask))

static inline int fio_cpuset_init(os_cpu_mask_t *mask)
{
	CPU_ZERO(mask);
	return 0;
}

static inline int fio_cpuset_exit(os_cpu_mask_t *mask)
{
	return 0;
}

#define FIO_MAX_CPUS			CPU_SETSIZE

enum {
	IOPRIO_CLASS_NONE,
	IOPRIO_CLASS_RT,
	IOPRIO_CLASS_BE,
	IOPRIO_CLASS_IDLE,
};

enum {
	IOPRIO_WHO_PROCESS = 1,
	IOPRIO_WHO_PGRP,
	IOPRIO_WHO_USER,
};

#define IOPRIO_BITS		16
#define IOPRIO_CLASS_SHIFT	13

#define IOPRIO_MIN_PRIO		0	/* highest priority */
#define IOPRIO_MAX_PRIO		7	/* lowest priority */

#define IOPRIO_MIN_PRIO_CLASS	0
#define IOPRIO_MAX_PRIO_CLASS	3

static inline int ioprio_set(int which, int who, int ioprio_class, int ioprio)
{
	/*
	 * If no class is set, assume BE
	 */
	if (!ioprio_class)
		ioprio_class = IOPRIO_CLASS_BE;

	ioprio |= ioprio_class << IOPRIO_CLASS_SHIFT;
	return syscall(__NR_ioprio_set, which, who, ioprio);
}

#ifndef CONFIG_HAVE_GETTID
static inline int gettid(void)
{
	return syscall(__NR_gettid);
}
#endif

#define SPLICE_DEF_SIZE	(64*1024)

#ifndef BLKGETSIZE64
#define BLKGETSIZE64	_IOR(0x12,114,size_t)
#endif

#ifndef BLKFLSBUF
#define BLKFLSBUF	_IO(0x12,97)
#endif

#ifndef BLKDISCARD
#define BLKDISCARD	_IO(0x12,119)
#endif

static inline int blockdev_invalidate_cache(struct fio_file *f)
{
	return ioctl(f->fd, BLKFLSBUF);
}

static inline int blockdev_size(struct fio_file *f, unsigned long long *bytes)
{
	if (!ioctl(f->fd, BLKGETSIZE64, bytes))
		return 0;

	return errno;
}

static inline unsigned long long os_phys_mem(void)
{
	long pagesize, pages;

	pagesize = sysconf(_SC_PAGESIZE);
	pages = sysconf(_SC_PHYS_PAGES);
	if (pages == -1 || pagesize == -1)
		return 0;

	return (unsigned long long) pages * (unsigned long long) pagesize;
}

static inline int fio_lookup_raw(dev_t dev, int *majdev, int *mindev)
{
	struct raw_config_request rq;
	int fd;

	if (major(dev) != RAW_MAJOR)
		return 1;

	/*
	 * we should be able to find /dev/rawctl or /dev/raw/rawctl
	 */
	fd = open("/dev/rawctl", O_RDONLY);
	if (fd < 0) {
		fd = open("/dev/raw/rawctl", O_RDONLY);
		if (fd < 0)
			return 1;
	}

	rq.raw_minor = minor(dev);
	if (ioctl(fd, RAW_GETBIND, &rq) < 0) {
		close(fd);
		return 1;
	}

	close(fd);
	*majdev = rq.block_major;
	*mindev = rq.block_minor;
	return 0;
}

#ifdef O_NOATIME
#define FIO_O_NOATIME	O_NOATIME
#else
#define FIO_O_NOATIME	0
#endif

#ifdef O_ATOMIC
#define OS_O_ATOMIC	O_ATOMIC
#else
#define OS_O_ATOMIC	040000000
#endif

#ifdef MADV_REMOVE
#define FIO_MADV_FREE	MADV_REMOVE
#endif

/* Check for GCC or Clang byte swap intrinsics */
#if (__has_builtin(__builtin_bswap16) && __has_builtin(__builtin_bswap32) \
     && __has_builtin(__builtin_bswap64)) || (__GNUC__ > 4 \
     || (__GNUC__ == 4 && __GNUC_MINOR__ >= 8)) /* fio_swapN */
#define fio_swap16(x)	__builtin_bswap16(x)
#define fio_swap32(x)	__builtin_bswap32(x)
#define fio_swap64(x)	__builtin_bswap64(x)
#else
#include <byteswap.h>
#define fio_swap16(x)	bswap_16(x)
#define fio_swap32(x)	bswap_32(x)
#define fio_swap64(x)	bswap_64(x)
#endif /* fio_swapN */

#define CACHE_LINE_FILE	\
	"/sys/devices/system/cpu/cpu0/cache/index0/coherency_line_size"

static inline int arch_cache_line_size(void)
{
	char size[32];
	int fd, ret;

	fd = open(CACHE_LINE_FILE, O_RDONLY);
	if (fd < 0)
		return -1;

	ret = read(fd, size, sizeof(size));

	close(fd);

	if (ret <= 0)
		return -1;
	else
		return atoi(size);
}

#ifdef __powerpc64__
#define FIO_HAVE_CPU_ONLINE_SYSCONF
static inline unsigned int cpus_online(void)
{
        return sysconf(_SC_NPROCESSORS_CONF);
}
#endif

static inline unsigned long long get_fs_free_size(const char *path)
{
	unsigned long long ret;
	struct statfs s;

	if (statfs(path, &s) < 0)
		return -1ULL;

	ret = s.f_bsize;
	ret *= (unsigned long long) s.f_bfree;
	return ret;
}

static inline int os_trim(struct fio_file *f, unsigned long long start,
			  unsigned long long len)
{
	uint64_t range[2];

	range[0] = start;
	range[1] = len;

	if (!ioctl(f->fd, BLKDISCARD, range))
		return 0;

	return errno;
}

#ifdef CONFIG_SCHED_IDLE
static inline int fio_set_sched_idle(void)
{
	struct sched_param p = { .sched_priority = 0, };
	return sched_setscheduler(gettid(), SCHED_IDLE, &p);
}
#endif

#ifndef F_GET_RW_HINT
#ifndef F_LINUX_SPECIFIC_BASE
#define F_LINUX_SPECIFIC_BASE	1024
#endif
#define F_GET_RW_HINT			(F_LINUX_SPECIFIC_BASE + 11)
#define F_SET_RW_HINT			(F_LINUX_SPECIFIC_BASE + 12)
#define F_GET_FILE_RW_HINT		(F_LINUX_SPECIFIC_BASE + 13)
#define F_SET_FILE_RW_HINT		(F_LINUX_SPECIFIC_BASE + 14)
#define F_SET_STREAM_ID			(F_LINUX_SPECIFIC_BASE + 15)
#define F_SET_FILE_STREAM_ID	(F_LINUX_SPECIFIC_BASE + 16)
#endif

#ifndef RWH_WRITE_LIFE_NONE
#define RWH_WRITE_LIFE_NOT_SET	0
#define RWH_WRITE_LIFE_NONE	1
#define RWH_WRITE_LIFE_SHORT	2
#define RWH_WRITE_LIFE_MEDIUM	3
#define RWH_WRITE_LIFE_LONG	4
#define RWH_WRITE_LIFE_EXTREME	5
#endif

#define FIO_HAVE_WRITE_HINT

#ifndef POSIX_FADV_STREAM_ASSIGN
#define POSIX_FADV_STREAM_ASSIGN    0xa /* allocate a stream */
#endif

#ifndef POSIX_FADV_STREAM_RELEASE
#define POSIX_FADV_STREAM_RELEASE   0xb /* release a stream */
#endif

#ifndef POSIX_FADV_STREAM_GET
#define POSIX_FADV_STREAM_GET     0xc /* get current stream */
#endif

#ifndef STREAM_F_INODE
#define STREAM_F_INODE  1 /* associate stream ID with inode */
#endif

#ifndef STREAM_F_FILE
#define STREAM_F_FILE   2 /* associate stream ID with file */
#endif

#define FIO_HAVE_STREAMID

#ifndef RWF_HIPRI
#define RWF_HIPRI	0x00000001
#endif
#ifndef RWF_DSYNC
#define RWF_DSYNC	0x00000002
#endif
#ifndef RWF_SYNC
#define RWF_SYNC	0x00000004
#endif
#ifndef RWF_NOWAIT
#define RWF_NOWAIT	0x00000008
#endif

#ifndef RWF_UNCACHED
#define RWF_UNCACHED	0x00000040
#endif

#ifndef RWF_WRITE_LIFE_SHIFT
#define RWF_WRITE_LIFE_SHIFT		4
#define RWF_WRITE_LIFE_SHORT		(1 << RWF_WRITE_LIFE_SHIFT)
#define RWF_WRITE_LIFE_MEDIUM		(2 << RWF_WRITE_LIFE_SHIFT)
#define RWF_WRITE_LIFE_LONG		(3 << RWF_WRITE_LIFE_SHIFT)
#define RWF_WRITE_LIFE_EXTREME		(4 << RWF_WRITE_LIFE_SHIFT)
#endif

#ifndef CONFIG_PWRITEV2
#ifdef __NR_preadv2
static inline void make_pos_h_l(unsigned long *pos_h, unsigned long *pos_l,
				off_t offset)
{
#if BITS_PER_LONG == 64
	*pos_l = offset;
	*pos_h = 0;
#else
	*pos_l = offset & 0xffffffff;
	*pos_h = ((uint64_t) offset) >> 32;
#endif
}
static inline ssize_t preadv2(int fd, const struct iovec *iov, int iovcnt,
			      off_t offset, unsigned int flags)
{
	unsigned long pos_l, pos_h;

	make_pos_h_l(&pos_h, &pos_l, offset);
	return syscall(__NR_preadv2, fd, iov, iovcnt, pos_l, pos_h, flags);
}
static inline ssize_t pwritev2(int fd, const struct iovec *iov, int iovcnt,
			       off_t offset, unsigned int flags)
{
	unsigned long pos_l, pos_h;

	make_pos_h_l(&pos_h, &pos_l, offset);
	return syscall(__NR_pwritev2, fd, iov, iovcnt, pos_l, pos_h, flags);
}
#else
static inline ssize_t preadv2(int fd, const struct iovec *iov, int iovcnt,
			      off_t offset, unsigned int flags)
{
	errno = ENOSYS;
	return -1;
}
static inline ssize_t pwritev2(int fd, const struct iovec *iov, int iovcnt,
			       off_t offset, unsigned int flags)
{
	errno = ENOSYS;
	return -1;
}
#endif /* __NR_preadv2 */
#endif /* CONFIG_PWRITEV2 */

static inline int shm_attach_to_open_removed(void)
{
	return 1;
}

#ifdef CONFIG_LINUX_FALLOCATE
#define FIO_HAVE_NATIVE_FALLOCATE
static inline bool fio_fallocate(struct fio_file *f, uint64_t offset,
				 uint64_t len)
{
	int ret;
	ret = fallocate(f->fd, 0, offset, len);
	if (ret == 0)
		return true;

	/* Work around buggy old glibc versions... */
	if (ret > 0)
		errno = ret;

	return false;
}
#endif

#define FIO_HAVE_CPU_HAS
static inline bool os_cpu_has(cpu_features feature)
{
	bool have_feature;
	unsigned long fio_unused hwcap;

	switch (feature) {
#ifdef ARCH_HAVE_CRC_CRYPTO
	case CPU_ARM64_CRC32C:
		hwcap = getauxval(AT_HWCAP);
		have_feature = (hwcap & HWCAP_CRC32) != 0;
		break;
#endif
	default:
		have_feature = false;
	}

	return have_feature;
}

#endif<|MERGE_RESOLUTION|>--- conflicted
+++ resolved
@@ -58,11 +58,7 @@
 
 #define OS_MAP_ANON		MAP_ANONYMOUS
 
-<<<<<<< HEAD
-#define FIO_EXT_ENG_DIR	"/usr/lib/fio"
-=======
 #define FIO_EXT_ENG_DIR	"/usr/local/lib/fio"
->>>>>>> fd80924b
 
 typedef cpu_set_t os_cpu_mask_t;
 
