--- conflicted
+++ resolved
@@ -345,11 +345,7 @@
 	/* Parameters that affect zonemode=zbd */
 	unsigned int read_beyond_wp;
 	int max_open_zones;
-<<<<<<< HEAD
 	unsigned int job_max_open_zones;
-=======
-
->>>>>>> cfda634b
 	fio_fp64_t zrt;
 	fio_fp64_t zrf;
 };
