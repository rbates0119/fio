--- conflicted
+++ resolved
@@ -8,11 +8,7 @@
 #include "io_u.h"
 #include "zbd_types.h"
 
-<<<<<<< HEAD
-#define FIO_IOOPS_VERSION	26
-=======
 #define FIO_IOOPS_VERSION	27
->>>>>>> fd80924b
 
 #ifndef CONFIG_DYNAMIC_ENGINES
 #define FIO_STATIC	static
