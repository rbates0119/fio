#!/bin/sh

GVF=FIO-VERSION-FILE
<<<<<<< HEAD
DEF_VER=fio-3.22
=======
DEF_VER=fio-3.25
>>>>>>> fd80924b

LF='
'
GIT_HASH_SHORT=`git rev-parse --short HEAD`

# First see if there is a version file (included in release tarballs),
# then try git-describe, then default.
if test -f version
then
	VN=`cat version` || VN="$DEF_VER"
elif test -d .git -o -f .git &&
	VN=`git describe --match "fio-[0-9]*" --abbrev=4 HEAD 2>/dev/null` &&
	case "$VN" in
	*$LF*) (exit 1) ;;
	fio-[0-9]*)
		git update-index -q --refresh
		test -z "`git diff-index --name-only HEAD --`" ||
		VN="$VN-dirty" ;;
	esac
then
	VN=$VN
else
	VN="$DEF_VER"
fi

VN=`expr "$VN" : v*'\(.*\)'`
VN=$VN-$GIT_HASH_SHORT

if test -r $GVF
then
	VC=`sed -e 's/^FIO_VERSION = //' <$GVF`
else
	VC=unset
fi
test "$VN" = "$VC" || {
	echo >&2 "FIO_VERSION = $VN"
	echo "FIO_VERSION = $VN" >$GVF
}<|MERGE_RESOLUTION|>--- conflicted
+++ resolved
@@ -1,11 +1,7 @@
 #!/bin/sh
 
 GVF=FIO-VERSION-FILE
-<<<<<<< HEAD
-DEF_VER=fio-3.22
-=======
 DEF_VER=fio-3.25
->>>>>>> fd80924b
 
 LF='
 '
