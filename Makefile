--- conflicted
+++ resolved
@@ -101,16 +101,6 @@
 endif
 
 all: .depend $(PROGS) $(SCRIPTS) FORCE
-<<<<<<< HEAD
-
-.PHONY: all install clean
-.PHONY: FORCE cscope
-
-FIO-VERSION-FILE: FORCE
-	@$(SHELL_PATH) ./FIO-VERSION-GEN
--include FIO-VERSION-FILE
-
-=======
 
 .PHONY: all install clean
 .PHONY: FORCE cscope
@@ -119,7 +109,6 @@
 	@$(SHELL) ./FIO-VERSION-GEN
 -include FIO-VERSION-FILE
 
->>>>>>> 033bbb51
 CFLAGS += -DFIO_VERSION='"$(FIO_VERSION)"'
 
 .c.o: .depend FORCE
@@ -128,7 +117,6 @@
 init.o: FIO-VERSION-FILE
 	$(QUIET_CC)$(CC) -o init.o -c $(CFLAGS) $(CPPFLAGS) -c init.c
 
-<<<<<<< HEAD
 gcompat.o: gcompat.c gcompat.h
 	$(QUIET_CC)$(CC) $(CFLAGS) $(GTK_CFLAGS) $(CPPFLAGS) -c gcompat.c
 
@@ -156,8 +144,6 @@
 printing.o: printing.c printing.h
 	$(QUIET_CC)$(CC) $(CFLAGS) $(GTK_CFLAGS) $(CPPFLAGS) -c printing.c
 
-=======
->>>>>>> 033bbb51
 t/stest: $(T_SMALLOC_OBJS)
 	$(QUIET_CC)$(CC) $(LDFLAGS) $(CFLAGS) -o $@ $(T_SMALLOC_OBJS) $(LIBS) $(LDFLAGS)
 
@@ -176,11 +162,7 @@
 $(PROGS): .depend
 
 clean: FORCE
-<<<<<<< HEAD
-	-rm -f .depend $(GFIO_OBJS) $(FIO_OBJS) $(T_OBJS) $(PROGS) $(T_PROGS) core.* core gfio FIO-VERSION-FILE
-=======
-	-rm -f .depend $(OBJS) $(T_OBJS) $(PROGS) $(T_PROGS) core.* core FIO-VERSION-FILE
->>>>>>> 033bbb51
+	-rm -f .depend $(GFIO_OBJS )$(OBJS) $(T_OBJS) $(PROGS) $(T_PROGS) core.* core gfio FIO-VERSION-FILE
 
 cscope:
 	@cscope -b -R
