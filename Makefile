--- conflicted
+++ resolved
@@ -128,13 +128,12 @@
 endif
 
 OBJS = $(SOURCE:.c=.o)
-<<<<<<< HEAD
+
 FIO_OBJS = $(OBJS) fio.o
 GFIO_OBJS = $(OBJS) gfio.o graph.o tickmarks.o ghelpers.o goptions.o gerror.o \
 			gclient.o gcompat.o cairo_text_helpers.o printing.o
-=======
+
 -include $(OBJS:.o=.d)
->>>>>>> 7189c969
 
 T_SMALLOC_OBJS = t/stest.o
 T_SMALLOC_OBJS += gettime.o mutex.o smalloc.o t/log.o
@@ -247,21 +246,8 @@
 t/axmap: $(T_AXMAP_OBJS)
 	$(QUIET_CC)$(CC) $(LDFLAGS) $(CFLAGS) -o $@ $(T_AXMAP_OBJS) $(LIBS) $(LDFLAGS)
 
-<<<<<<< HEAD
-.depend: $(SOURCE)
-	$(QUIET_DEP)$(CC) -MM $(CFLAGS) $(CPPFLAGS) $(SOURCE) 1> .depend
-
-$(PROGS): .depend
-
 clean: FORCE
-	-rm -f .depend $(GFIO_OBJS) $(OBJS) $(T_OBJS) $(PROGS) $(T_PROGS) core.* core gfio FIO-VERSION-FILE config-host.mak cscope.out
-=======
-fio: $(OBJS)
-	$(QUIET_CC)$(CC) $(LDFLAGS) $(CFLAGS) -o $@ $(OBJS) $(LIBS) $(LDFLAGS)
-
-clean: FORCE
-	-rm -f .depend $(OBJS) $(T_OBJS) $(PROGS) $(T_PROGS) core.* core FIO-VERSION-FILE config-host.mak cscope.out *.d
->>>>>>> 7189c969
+	-rm -f .depend $(GFIO_OBJS) $(OBJS) $(T_OBJS) $(PROGS) $(T_PROGS) core.* core gfio FIO-VERSION-FILE config-host.mak cscope.out *.d
 
 cscope:
 	@cscope -b -R
@@ -271,13 +257,4 @@
 	$(INSTALL) $(PROGS) $(SCRIPTS) $(DESTDIR)$(bindir)
 	$(INSTALL) -m 755 -d $(DESTDIR)$(mandir)/man1
 	$(INSTALL) -m 644 fio.1 $(DESTDIR)$(mandir)/man1
-<<<<<<< HEAD
-	$(INSTALL) -m 644 fio_generate_plots.1 $(DESTDIR)$(mandir)/man1
-
-ifneq ($(wildcard .depend),)
-include .depend
-endif
-
-=======
-	$(INSTALL) -m 644 fio_generate_plots.1 $(DESTDIR)$(mandir)/man1
->>>>>>> 7189c969
+	$(INSTALL) -m 644 fio_generate_plots.1 $(DESTDIR)$(mandir)/man1