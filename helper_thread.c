--- conflicted
+++ resolved
@@ -154,34 +154,6 @@
 	pthread_join(helper_data->thread, NULL);
 }
 
-<<<<<<< HEAD
-static unsigned int task_helper(struct timespec *last, struct timespec *now, unsigned int period, void do_task())
-{
-	unsigned int next, since;
-
-	since = mtime_since(last, now);
-	if (since >= period || period - since < 10) {
-		do_task();
-		timespec_add_msec(last, since);
-		if (since > period)
-			next = period - (since - period);
-		else
-			next = period;
-	} else
-		next = period - since;
-
-	return next;
-}
-
-static void *helper_thread_main(void *data)
-{
-	struct helper_data *hd = data;
-	unsigned int msec_to_next_event, next_log, next_si = status_interval;
-	unsigned int next_ss = STEADYSTATE_MSEC;
-	struct timespec ts, last_du, last_ss, last_si;
-	char action;
-	int ret = 0;
-=======
 /* Resets timers and returns the time in milliseconds until the next event. */
 static int reset_timers(struct interval_timer timer[], int num_timers,
 			struct timespec *now)
@@ -195,7 +167,6 @@
 		msec_to_next_event = min_not_zero(msec_to_next_event,
 						  timer[i].interval_ms);
 	}
->>>>>>> fd80924b
 
 	return msec_to_next_event;
 }
@@ -333,11 +304,6 @@
 	assert(timerfd >= 0);
 	sleep_accuracy_ms = 1;
 #endif
-<<<<<<< HEAD
-	memcpy(&last_du, &ts, sizeof(ts));
-	memcpy(&last_ss, &ts, sizeof(ts));
-	memcpy(&last_si, &ts, sizeof(ts));
-=======
 
 	sk_out_assign(hd->sk_out);
 
@@ -346,37 +312,12 @@
 
 	fio_get_mono_time(&ts);
 	msec_to_next_event = reset_timers(timer, ARRAY_SIZE(timer), &ts);
->>>>>>> fd80924b
 
 	fio_sem_up(hd->startup_sem);
 
 	while (!ret && !hd->exit) {
-<<<<<<< HEAD
-		uint64_t since_du;
-		struct timeval timeout = {
-			.tv_sec  = msec_to_next_event / 1000,
-			.tv_usec = (msec_to_next_event % 1000) * 1000,
-		};
-		fd_set rfds, efds;
-
-		if (read_from_pipe(hd->pipe[0], &action, sizeof(action)) < 0) {
-			FD_ZERO(&rfds);
-			FD_SET(hd->pipe[0], &rfds);
-			FD_ZERO(&efds);
-			FD_SET(hd->pipe[0], &efds);
-			if (select(1, &rfds, NULL, &efds, &timeout) < 0) {
-				log_err("fio: select() call in helper thread failed: %s",
-					strerror(errno));
-				ret = 1;
-			}
-			if (read_from_pipe(hd->pipe[0], &action, sizeof(action)) <
-			    0)
-				action = 0;
-		}
-=======
 		uint8_t action;
 		int i;
->>>>>>> fd80924b
 
 		action = wait_for_action(hd->pipe[0], msec_to_next_event);
 		if (action == A_EXIT)
@@ -405,21 +346,10 @@
 		if (!next_log)
 			next_log = DISK_UTIL_MSEC;
 
-<<<<<<< HEAD
-		if (steadystate_enabled) {
-			next_ss = task_helper(&last_ss, &ts, STEADYSTATE_MSEC, steadystate_check);
-			msec_to_next_event = min(next_ss, msec_to_next_event);
-                }
-
-		msec_to_next_event = min(next_log, msec_to_next_event);
-		dprint(FD_HELPERTHREAD, "next_si: %u, next_ss: %u, next_log: %u, msec_to_next_event: %u\n",
-			next_si, next_ss, next_log, msec_to_next_event);
-=======
 		msec_to_next_event = min(next_log, msec_to_next_event);
 		dprint(FD_HELPERTHREAD,
 		       "next_log: %u, msec_to_next_event: %u\n",
 		       next_log, msec_to_next_event);
->>>>>>> fd80924b
 
 		if (!is_backend)
 			print_thread_status();
