#include <stdio.h>
#include <stdlib.h>
#include <unistd.h>
#include <ctype.h>
#include <string.h>
#include <assert.h>
#include <libgen.h>
#include <fcntl.h>
#include <sys/types.h>
#include <sys/stat.h>

#include "fio.h"
#include "verify.h"
#include "parse.h"
#include "lib/fls.h"
#include "options.h"

#include "crc/crc32c.h"

/*
 * Check if mmap/mmaphuge has a :/foo/bar/file at the end. If so, return that.
 */
static char *get_opt_postfix(const char *str)
{
	char *p = strstr(str, ":");

	if (!p)
		return NULL;

	p++;
	strip_blank_front(&p);
	strip_blank_end(p);
	return strdup(p);
}

static int converthexchartoint(char a)
{
	int base;

	switch (a) {
	case '0'...'9':
		base = '0';
		break;
	case 'A'...'F':
		base = 'A' - 10;
		break;
	case 'a'...'f':
		base = 'a' - 10;
		break;
	default:
		base = 0;
	}
	return a - base;
}

static int bs_cmp(const void *p1, const void *p2)
{
	const struct bssplit *bsp1 = p1;
	const struct bssplit *bsp2 = p2;

	return bsp1->perc < bsp2->perc;
}

static int bssplit_ddir(struct thread_options *o, int ddir, char *str)
{
	struct bssplit *bssplit;
	unsigned int i, perc, perc_missing;
	unsigned int max_bs, min_bs;
	long long val;
	char *fname;

	o->bssplit_nr[ddir] = 4;
	bssplit = malloc(4 * sizeof(struct bssplit));

	i = 0;
	max_bs = 0;
	min_bs = -1;
	while ((fname = strsep(&str, ":")) != NULL) {
		char *perc_str;

		if (!strlen(fname))
			break;

		/*
		 * grow struct buffer, if needed
		 */
		if (i == o->bssplit_nr[ddir]) {
			o->bssplit_nr[ddir] <<= 1;
			bssplit = realloc(bssplit, o->bssplit_nr[ddir]
						  * sizeof(struct bssplit));
		}

		perc_str = strstr(fname, "/");
		if (perc_str) {
			*perc_str = '\0';
			perc_str++;
			perc = atoi(perc_str);
			if (perc > 100)
				perc = 100;
			else if (!perc)
				perc = -1;
		} else
			perc = -1;

		if (str_to_decimal(fname, &val, 1, o)) {
			log_err("fio: bssplit conversion failed\n");
			free(o->bssplit);
			return 1;
		}

		if (val > max_bs)
			max_bs = val;
		if (val < min_bs)
			min_bs = val;

		bssplit[i].bs = val;
		bssplit[i].perc = perc;
		i++;
	}

	o->bssplit_nr[ddir] = i;

	/*
	 * Now check if the percentages add up, and how much is missing
	 */
	perc = perc_missing = 0;
	for (i = 0; i < o->bssplit_nr[ddir]; i++) {
		struct bssplit *bsp = &bssplit[i];

		if (bsp->perc == (unsigned char) -1)
			perc_missing++;
		else
			perc += bsp->perc;
	}

	if (perc > 100) {
		log_err("fio: bssplit percentages add to more than 100%%\n");
		free(bssplit);
		return 1;
	}
	/*
	 * If values didn't have a percentage set, divide the remains between
	 * them.
	 */
	if (perc_missing) {
		for (i = 0; i < o->bssplit_nr[ddir]; i++) {
			struct bssplit *bsp = &bssplit[i];

			if (bsp->perc == (unsigned char) -1)
				bsp->perc = (100 - perc) / perc_missing;
		}
	}

	o->min_bs[ddir] = min_bs;
	o->max_bs[ddir] = max_bs;

	/*
	 * now sort based on percentages, for ease of lookup
	 */
	qsort(bssplit, o->bssplit_nr[ddir], sizeof(struct bssplit), bs_cmp);
	o->bssplit[ddir] = bssplit;
	return 0;
}

static int str_bssplit_cb(void *data, const char *input)
{
	struct thread_data *td = data;
	char *str, *p, *odir, *ddir;
	int ret = 0;

	p = str = strdup(input);

	strip_blank_front(&str);
	strip_blank_end(str);

	odir = strchr(str, ',');
	if (odir) {
		ddir = strchr(odir + 1, ',');
		if (ddir) {
			ret = bssplit_ddir(&td->o, DDIR_TRIM, ddir + 1);
			if (!ret)
				*ddir = '\0';
		} else {
			char *op;

			op = strdup(odir + 1);
			ret = bssplit_ddir(&td->o, DDIR_TRIM, op);

			free(op);
		}
		if (!ret)
			ret = bssplit_ddir(&td->o, DDIR_WRITE, odir + 1);
		if (!ret) {
			*odir = '\0';
			ret = bssplit_ddir(&td->o, DDIR_READ, str);
		}
	} else {
		char *op;

		op = strdup(str);
		ret = bssplit_ddir(&td->o, DDIR_WRITE, op);
		free(op);

		if (!ret) {
			op = strdup(str);
			ret = bssplit_ddir(&td->o, DDIR_TRIM, op);
			free(op);
		}
		ret = bssplit_ddir(&td->o, DDIR_READ, str);
	}

	free(p);
	return ret;
}

static int str2error(char *str)
{
	const char *err[] = { "EPERM", "ENOENT", "ESRCH", "EINTR", "EIO",
			    "ENXIO", "E2BIG", "ENOEXEC", "EBADF",
			    "ECHILD", "EAGAIN", "ENOMEM", "EACCES",
			    "EFAULT", "ENOTBLK", "EBUSY", "EEXIST",
			    "EXDEV", "ENODEV", "ENOTDIR", "EISDIR",
			    "EINVAL", "ENFILE", "EMFILE", "ENOTTY",
			    "ETXTBSY","EFBIG", "ENOSPC", "ESPIPE",
			    "EROFS","EMLINK", "EPIPE", "EDOM", "ERANGE" };
	int i = 0, num = sizeof(err) / sizeof(void *);

	while (i < num) {
		if (!strcmp(err[i], str))
			return i + 1;
		i++;
	}
	return 0;
}

static int ignore_error_type(struct thread_data *td, int etype, char *str)
{
	unsigned int i;
	int *error;
	char *fname;

	if (etype >= ERROR_TYPE_CNT) {
		log_err("Illegal error type\n");
		return 1;
	}

	td->o.ignore_error_nr[etype] = 4;
	error = malloc(4 * sizeof(struct bssplit));

	i = 0;
	while ((fname = strsep(&str, ":")) != NULL) {

		if (!strlen(fname))
			break;

		/*
		 * grow struct buffer, if needed
		 */
		if (i == td->o.ignore_error_nr[etype]) {
			td->o.ignore_error_nr[etype] <<= 1;
			error = realloc(error, td->o.ignore_error_nr[etype]
						  * sizeof(int));
		}
		if (fname[0] == 'E') {
			error[i] = str2error(fname);
		} else {
			error[i] = atoi(fname);
			if (error[i] < 0)
				error[i] = error[i];
		}
		if (!error[i]) {
			log_err("Unknown error %s, please use number value \n",
				  fname);
			return 1;
		}
		i++;
	}
	if (i) {
		td->o.continue_on_error |= 1 << etype;
		td->o.ignore_error_nr[etype] = i;
		td->o.ignore_error[etype] = error;
	}
	return 0;

}

static int str_ignore_error_cb(void *data, const char *input)
{
	struct thread_data *td = data;
	char *str, *p, *n;
	int type = 0, ret = 1;
	p = str = strdup(input);

	strip_blank_front(&str);
	strip_blank_end(str);

	while (p) {
		n = strchr(p, ',');
		if (n)
			*n++ = '\0';
		ret = ignore_error_type(td, type, p);
		if (ret)
			break;
		p = n;
		type++;
	}
	free(str);
	return ret;
}

static int str_rw_cb(void *data, const char *str)
{
	struct thread_data *td = data;
	struct thread_options *o = &td->o;
	char *nr = get_opt_postfix(str);

	o->ddir_seq_nr = 1;
	o->ddir_seq_add = 0;

	if (!nr)
		return 0;

	if (td_random(td))
		o->ddir_seq_nr = atoi(nr);
	else {
		long long val;

		if (str_to_decimal(nr, &val, 1, o)) {
			log_err("fio: rw postfix parsing failed\n");
			free(nr);
			return 1;
		}

		o->ddir_seq_add = val;
	}

	free(nr);
	return 0;
}

static int str_mem_cb(void *data, const char *mem)
{
	struct thread_data *td = data;

	if (td->o.mem_type == MEM_MMAPHUGE || td->o.mem_type == MEM_MMAP)
		td->o.mmapfile = get_opt_postfix(mem);

	return 0;
}

static int fio_clock_source_cb(void *data, const char *str)
{
	struct thread_data *td = data;

	fio_clock_source = td->o.clocksource;
	fio_clock_source_set = 1;
	fio_clock_init();
	return 0;
}

static int str_rwmix_read_cb(void *data, unsigned long long *val)
{
	struct thread_data *td = data;

	td->o.rwmix[DDIR_READ] = *val;
	td->o.rwmix[DDIR_WRITE] = 100 - *val;
	return 0;
}

static int str_rwmix_write_cb(void *data, unsigned long long *val)
{
	struct thread_data *td = data;

	td->o.rwmix[DDIR_WRITE] = *val;
	td->o.rwmix[DDIR_READ] = 100 - *val;
	return 0;
}

static int str_exitall_cb(void)
{
	exitall_on_terminate = 1;
	return 0;
}

#ifdef FIO_HAVE_CPU_AFFINITY
static int str_cpumask_cb(void *data, unsigned long long *val)
{
	struct thread_data *td = data;
	unsigned int i;
	long max_cpu;
	int ret;

	ret = fio_cpuset_init(&td->o.cpumask);
	if (ret < 0) {
		log_err("fio: cpuset_init failed\n");
		td_verror(td, ret, "fio_cpuset_init");
		return 1;
	}

	max_cpu = cpus_online();

	for (i = 0; i < sizeof(int) * 8; i++) {
		if ((1 << i) & *val) {
			if (i > max_cpu) {
				log_err("fio: CPU %d too large (max=%ld)\n", i,
								max_cpu);
				return 1;
			}
			dprint(FD_PARSE, "set cpu allowed %d\n", i);
			fio_cpu_set(&td->o.cpumask, i);
		}
	}

	td->o.cpumask_set = 1;
	return 0;
}

static int set_cpus_allowed(struct thread_data *td, os_cpu_mask_t *mask,
			    const char *input)
{
	char *cpu, *str, *p;
	long max_cpu;
	int ret = 0;

	ret = fio_cpuset_init(mask);
	if (ret < 0) {
		log_err("fio: cpuset_init failed\n");
		td_verror(td, ret, "fio_cpuset_init");
		return 1;
	}

	p = str = strdup(input);

	strip_blank_front(&str);
	strip_blank_end(str);

	max_cpu = cpus_online();

	while ((cpu = strsep(&str, ",")) != NULL) {
		char *str2, *cpu2;
		int icpu, icpu2;

		if (!strlen(cpu))
			break;

		str2 = cpu;
		icpu2 = -1;
		while ((cpu2 = strsep(&str2, "-")) != NULL) {
			if (!strlen(cpu2))
				break;

			icpu2 = atoi(cpu2);
		}

		icpu = atoi(cpu);
		if (icpu2 == -1)
			icpu2 = icpu;
		while (icpu <= icpu2) {
			if (icpu >= FIO_MAX_CPUS) {
				log_err("fio: your OS only supports up to"
					" %d CPUs\n", (int) FIO_MAX_CPUS);
				ret = 1;
				break;
			}
			if (icpu > max_cpu) {
				log_err("fio: CPU %d too large (max=%ld)\n",
							icpu, max_cpu);
				ret = 1;
				break;
			}

			dprint(FD_PARSE, "set cpu allowed %d\n", icpu);
			fio_cpu_set(mask, icpu);
			icpu++;
		}
		if (ret)
			break;
	}

	free(p);
	if (!ret)
		td->o.cpumask_set = 1;
	return ret;
}

static int str_cpus_allowed_cb(void *data, const char *input)
{
	struct thread_data *td = data;
	int ret;

	ret = set_cpus_allowed(td, &td->o.cpumask, input);
	if (!ret)
		td->o.cpumask_set = 1;

	return ret;
}

static int str_verify_cpus_allowed_cb(void *data, const char *input)
{
	struct thread_data *td = data;
	int ret;

	ret = set_cpus_allowed(td, &td->o.verify_cpumask, input);
	if (!ret)
		td->o.verify_cpumask_set = 1;

	return ret;
}
#endif

#ifdef CONFIG_LIBNUMA
static int str_numa_cpunodes_cb(void *data, char *input)
{
	struct thread_data *td = data;

	/* numa_parse_nodestring() parses a character string list
	 * of nodes into a bit mask. The bit mask is allocated by
	 * numa_allocate_nodemask(), so it should be freed by
	 * numa_free_nodemask().
	 */
	td->o.numa_cpunodesmask = numa_parse_nodestring(input);
	if (td->o.numa_cpunodesmask == NULL) {
		log_err("fio: numa_parse_nodestring failed\n");
		td_verror(td, 1, "str_numa_cpunodes_cb");
		return 1;
	}

	td->o.numa_cpumask_set = 1;
	return 0;
}

static int str_numa_mpol_cb(void *data, char *input)
{
	struct thread_data *td = data;
	const char * const policy_types[] =
		{ "default", "prefer", "bind", "interleave", "local" };
	int i;

	char *nodelist = strchr(input, ':');
	if (nodelist) {
		/* NUL-terminate mode */
		*nodelist++ = '\0';
	}

	for (i = 0; i <= MPOL_LOCAL; i++) {
		if (!strcmp(input, policy_types[i])) {
			td->o.numa_mem_mode = i;
			break;
		}
	}
	if (i > MPOL_LOCAL) {
		log_err("fio: memory policy should be: default, prefer, bind, interleave, local\n");
		goto out;
	}

	switch (td->o.numa_mem_mode) {
	case MPOL_PREFERRED:
		/*
		 * Insist on a nodelist of one node only
		 */
		if (nodelist) {
			char *rest = nodelist;
			while (isdigit(*rest))
				rest++;
			if (*rest) {
				log_err("fio: one node only for \'prefer\'\n");
				goto out;
			}
		} else {
			log_err("fio: one node is needed for \'prefer\'\n");
			goto out;
		}
		break;
	case MPOL_INTERLEAVE:
		/*
		 * Default to online nodes with memory if no nodelist
		 */
		if (!nodelist)
			nodelist = strdup("all");
		break;
	case MPOL_LOCAL:
	case MPOL_DEFAULT:
		/*
		 * Don't allow a nodelist
		 */
		if (nodelist) {
			log_err("fio: NO nodelist for \'local\'\n");
			goto out;
		}
		break;
	case MPOL_BIND:
		/*
		 * Insist on a nodelist
		 */
		if (!nodelist) {
			log_err("fio: a nodelist is needed for \'bind\'\n");
			goto out;
		}
		break;
	}


	/* numa_parse_nodestring() parses a character string list
	 * of nodes into a bit mask. The bit mask is allocated by
	 * numa_allocate_nodemask(), so it should be freed by
	 * numa_free_nodemask().
	 */
	switch (td->o.numa_mem_mode) {
	case MPOL_PREFERRED:
		td->o.numa_mem_prefer_node = atoi(nodelist);
		break;
	case MPOL_INTERLEAVE:
	case MPOL_BIND:
		td->o.numa_memnodesmask = numa_parse_nodestring(nodelist);
		if (td->o.numa_memnodesmask == NULL) {
			log_err("fio: numa_parse_nodestring failed\n");
			td_verror(td, 1, "str_numa_memnodes_cb");
			return 1;
		}
		break;
	case MPOL_LOCAL:
	case MPOL_DEFAULT:
	default:
		break;
	}

	td->o.numa_memmask_set = 1;
	return 0;

out:
	return 1;
}
#endif

static int str_fst_cb(void *data, const char *str)
{
	struct thread_data *td = data;
	char *nr = get_opt_postfix(str);

	td->file_service_nr = 1;
	if (nr) {
		td->file_service_nr = atoi(nr);
		free(nr);
	}

	return 0;
}

#ifdef CONFIG_SYNC_FILE_RANGE
static int str_sfr_cb(void *data, const char *str)
{
	struct thread_data *td = data;
	char *nr = get_opt_postfix(str);

	td->sync_file_range_nr = 1;
	if (nr) {
		td->sync_file_range_nr = atoi(nr);
		free(nr);
	}

	return 0;
}
#endif

static int str_random_distribution_cb(void *data, const char *str)
{
	struct thread_data *td = data;
	double val;
	char *nr;

	if (td->o.random_distribution == FIO_RAND_DIST_ZIPF)
		val = 1.1;
	else if (td->o.random_distribution == FIO_RAND_DIST_PARETO)
		val = 0.2;
	else
		return 0;

	nr = get_opt_postfix(str);
	if (nr && !str_to_float(nr, &val)) {
		log_err("fio: random postfix parsing failed\n");
		free(nr);
		return 1;
	}

	free(nr);

	if (td->o.random_distribution == FIO_RAND_DIST_ZIPF) {
		if (val == 1.00) {
			log_err("fio: zipf theta must different than 1.0\n");
			return 1;
		}
		td->o.zipf_theta.u.f = val;
	} else {
		if (val <= 0.00 || val >= 1.00) {
			log_err("fio: pareto input out of range (0 < input < 1.0)\n");
			return 1;
		}
		td->o.pareto_h.u.f = val;
	}

	return 0;
}

/*
 * Return next file in the string. Files are separated with ':'. If the ':'
 * is escaped with a '\', then that ':' is part of the filename and does not
 * indicate a new file.
 */
static char *get_next_file_name(char **ptr)
{
	char *str = *ptr;
	char *p, *start;

	if (!str || !strlen(str))
		return NULL;

	start = str;
	do {
		/*
		 * No colon, we are done
		 */
		p = strchr(str, ':');
		if (!p) {
			*ptr = NULL;
			break;
		}

		/*
		 * We got a colon, but it's the first character. Skip and
		 * continue
		 */
		if (p == start) {
			str = ++start;
			continue;
		}

		if (*(p - 1) != '\\') {
			*p = '\0';
			*ptr = p + 1;
			break;
		}

		memmove(p - 1, p, strlen(p) + 1);
		str = p;
	} while (1);

	return start;
}

static int str_filename_cb(void *data, const char *input)
{
	struct thread_data *td = data;
	char *fname, *str, *p;

	p = str = strdup(input);

	strip_blank_front(&str);
	strip_blank_end(str);

	if (!td->files_index)
		td->o.nr_files = 0;

	while ((fname = get_next_file_name(&str)) != NULL) {
		if (!strlen(fname))
			break;
		add_file(td, fname);
		td->o.nr_files++;
	}

	free(p);
	return 0;
}

static int str_directory_cb(void *data, const char fio_unused *str)
{
	struct thread_data *td = data;
	struct stat sb;

	if (lstat(td->o.directory, &sb) < 0) {
		int ret = errno;

		log_err("fio: %s is not a directory\n", td->o.directory);
		td_verror(td, ret, "lstat");
		return 1;
	}
	if (!S_ISDIR(sb.st_mode)) {
		log_err("fio: %s is not a directory\n", td->o.directory);
		return 1;
	}

	return 0;
}

static int str_opendir_cb(void *data, const char fio_unused *str)
{
	struct thread_data *td = data;

	if (!td->files_index)
		td->o.nr_files = 0;

	return add_dir_files(td, td->o.opendir);
}

static int str_verify_pattern_cb(void *data, const char *input)
{
	struct thread_data *td = data;
	long off;
	int i = 0, j = 0, len, k, base = 10;
	char *loc1, *loc2;

	loc1 = strstr(input, "0x");
	loc2 = strstr(input, "0X");
	if (loc1 || loc2)
		base = 16;
	off = strtol(input, NULL, base);
	if (off != LONG_MAX || errno != ERANGE) {
		while (off) {
			td->o.verify_pattern[i] = off & 0xff;
			off >>= 8;
			i++;
		}
	} else {
		len = strlen(input);
		k = len - 1;
		if (base == 16) {
			if (loc1)
				j = loc1 - input + 2;
			else
				j = loc2 - input + 2;
		} else
			return 1;
		if (len - j < MAX_PATTERN_SIZE * 2) {
			while (k >= j) {
				off = converthexchartoint(input[k--]);
				if (k >= j)
					off += (converthexchartoint(input[k--])
						* 16);
				td->o.verify_pattern[i++] = (char) off;
			}
		}
	}

	/*
	 * Fill the pattern all the way to the end. This greatly reduces
	 * the number of memcpy's we have to do when verifying the IO.
	 */
	while (i > 1 && i * 2 <= MAX_PATTERN_SIZE) {
		memcpy(&td->o.verify_pattern[i], &td->o.verify_pattern[0], i);
		i *= 2;
	}
	if (i == 1) {
		/*
		 * The code in verify_io_u_pattern assumes a single byte pattern
		 * fills the whole verify pattern buffer.
		 */
		memset(td->o.verify_pattern, td->o.verify_pattern[0],
		       MAX_PATTERN_SIZE);
	}

	td->o.verify_pattern_bytes = i;

	/*
	 * VERIFY_META could already be set
	 */
	if (td->o.verify == VERIFY_NONE)
		td->o.verify = VERIFY_PATTERN;

	return 0;
}

static int str_gtod_reduce_cb(void *data, int *il)
{
	struct thread_data *td = data;
	int val = *il;

	td->o.disable_lat = !!val;
	td->o.disable_clat = !!val;
	td->o.disable_slat = !!val;
	td->o.disable_bw = !!val;
	td->o.clat_percentiles = !val;
	if (val)
		td->tv_cache_mask = 63;

	return 0;
}

static int str_gtod_cpu_cb(void *data, long long *il)
{
	struct thread_data *td = data;
	int val = *il;

	td->o.gtod_cpu = val;
	td->o.gtod_offload = 1;
	return 0;
}

static int str_size_cb(void *data, unsigned long long *__val)
{
	struct thread_data *td = data;
	unsigned long long v = *__val;

	if (parse_is_percent(v)) {
		td->o.size = 0;
		td->o.size_percent = -1ULL - v;
	} else
		td->o.size = v;

	return 0;
}

static int rw_verify(struct fio_option *o, void *data)
{
	struct thread_data *td = data;

	if (read_only && td_write(td)) {
		log_err("fio: job <%s> has write bit set, but fio is in"
			" read-only mode\n", td->o.name);
		return 1;
	}

	return 0;
}

static int gtod_cpu_verify(struct fio_option *o, void *data)
{
#ifndef FIO_HAVE_CPU_AFFINITY
	struct thread_data *td = data;

	if (td->o.gtod_cpu) {
		log_err("fio: platform must support CPU affinity for"
			"gettimeofday() offloading\n");
		return 1;
	}
#endif

	return 0;
}

static int kb_base_verify(struct fio_option *o, void *data)
{
	struct thread_data *td = data;

	if (td->o.kb_base != 1024 && td->o.kb_base != 1000) {
		log_err("fio: kb_base set to nonsensical value: %u\n",
				td->o.kb_base);
		return 1;
	}

	return 0;
}

static int unit_base_verify(struct fio_option *o, void *data)
{
	struct thread_data *td = data;

	/* 0 = default, pick based on engine
	 * 1 = use bits
	 * 8 = use bytes
	 */
	if (td->o.unit_base != 0 &&
		td->o.unit_base != 1 &&
		td->o.unit_base != 8) {
		log_err("fio: unit_base set to nonsensical value: %u\n",
				td->o.unit_base);
		return 1;
	}

	return 0;
}

/*
 * Option grouping
 */
static struct opt_group fio_opt_groups[] = {
	{
		.name	= "General",
		.mask	= FIO_OPT_C_GENERAL,
	},
	{
		.name	= "I/O",
		.mask	= FIO_OPT_C_IO,
	},
	{
		.name	= "File",
		.mask	= FIO_OPT_C_FILE,
	},
	{
		.name	= "Statistics",
		.mask	= FIO_OPT_C_STAT,
	},
	{
		.name	= "Logging",
		.mask	= FIO_OPT_C_LOG,
	},
	{
		.name	= "Profiles",
		.mask	= FIO_OPT_C_PROFILE,
	},
	{
		.name	= NULL,
	},
};

static struct opt_group *__opt_group_from_mask(struct opt_group *ogs, unsigned int *mask,
					       unsigned int inv_mask)
{
	struct opt_group *og;
	int i;

	if (*mask == inv_mask || !*mask)
		return NULL;

	for (i = 0; ogs[i].name; i++) {
		og = &ogs[i];

		if (*mask & og->mask) {
			*mask &= ~(og->mask);
			return og;
		}
	}

	return NULL;
}

struct opt_group *opt_group_from_mask(unsigned int *mask)
{
	return __opt_group_from_mask(fio_opt_groups, mask, FIO_OPT_C_INVALID);
}

static struct opt_group fio_opt_cat_groups[] = {
	{
		.name	= "Rate",
		.mask	= FIO_OPT_G_RATE,
	},
	{
		.name	= "Zone",
		.mask	= FIO_OPT_G_ZONE,
	},
	{
		.name	= "Read/write mix",
		.mask	= FIO_OPT_G_RWMIX,
	},
	{
		.name	= "Verify",
		.mask	= FIO_OPT_G_VERIFY,
	},
	{
		.name	= "Trim",
		.mask	= FIO_OPT_G_TRIM,
	},
	{
		.name	= "I/O Logging",
		.mask	= FIO_OPT_G_IOLOG,
	},
	{
		.name	= "I/O Depth",
		.mask	= FIO_OPT_G_IO_DEPTH,
	},
	{
		.name	= "I/O Flow",
		.mask	= FIO_OPT_G_IO_FLOW,
	},
	{
		.name	= "Description",
		.mask	= FIO_OPT_G_DESC,
	},
	{
		.name	= "Filename",
		.mask	= FIO_OPT_G_FILENAME,
	},
	{
		.name	= "General I/O",
		.mask	= FIO_OPT_G_IO_BASIC,
	},
	{
		.name	= "Cgroups",
		.mask	= FIO_OPT_G_CGROUP,
	},
	{
		.name	= "Runtime",
		.mask	= FIO_OPT_G_RUNTIME,
	},
	{
		.name	= "Process",
		.mask	= FIO_OPT_G_PROCESS,
	},
	{
		.name	= "Job credentials / priority",
		.mask	= FIO_OPT_G_CRED,
	},
	{
		.name	= "Clock settings",
		.mask	= FIO_OPT_G_CLOCK,
	},
	{
		.name	= "I/O Type",
		.mask	= FIO_OPT_G_IO_TYPE,
	},
	{
		.name	= "I/O Thinktime",
		.mask	= FIO_OPT_G_THINKTIME,
	},
	{
		.name	= "Randomizations",
		.mask	= FIO_OPT_G_RANDOM,
	},
	{
		.name	= "I/O buffers",
		.mask	= FIO_OPT_G_IO_BUF,
	},
	{
		.name	= "Tiobench profile",
		.mask	= FIO_OPT_G_TIOBENCH,
	},

	{
		.name	= NULL,
	}
};

struct opt_group *opt_group_cat_from_mask(unsigned int *mask)
{
	return __opt_group_from_mask(fio_opt_cat_groups, mask, FIO_OPT_G_INVALID);
}

/*
 * Map of job/command line options
 */
struct fio_option fio_options[FIO_MAX_OPTS] = {
	{
		.name	= "description",
		.lname	= "Description of job",
		.type	= FIO_OPT_STR_STORE,
		.off1	= td_var_offset(description),
		.help	= "Text job description",
		.category = FIO_OPT_C_GENERAL,
		.group	= FIO_OPT_G_DESC,
	},
	{
		.name	= "name",
		.lname	= "Job name",
		.type	= FIO_OPT_STR_STORE,
		.off1	= td_var_offset(name),
		.help	= "Name of this job",
		.category = FIO_OPT_C_GENERAL,
		.group	= FIO_OPT_G_DESC,
	},
	{
		.name	= "filename",
		.lname	= "Filename(s)",
		.type	= FIO_OPT_STR_STORE,
		.off1	= td_var_offset(filename),
		.cb	= str_filename_cb,
		.prio	= -1, /* must come after "directory" */
		.help	= "File(s) to use for the workload",
		.category = FIO_OPT_C_FILE,
		.group	= FIO_OPT_G_FILENAME,
	},
	{
<<<<<<< HEAD
		.name	= "directory",
		.lname	= "Directory",
		.type	= FIO_OPT_STR_STORE,
		.off1	= td_var_offset(directory),
		.cb	= str_directory_cb,
		.help	= "Directory to store files in",
		.category = FIO_OPT_C_FILE,
		.group	= FIO_OPT_G_FILENAME,
=======
		.name	= "filename_format",
		.type	= FIO_OPT_STR_STORE,
		.off1	= td_var_offset(filename_format),
		.prio	= -1, /* must come after "directory" */
		.help	= "Override default $jobname.$jobnum.$filenum naming",
		.def	= "$jobname.$jobnum.$filenum",
	},
	{
		.name	= "kb_base",
		.type	= FIO_OPT_INT,
		.off1	= td_var_offset(kb_base),
		.verify	= kb_base_verify,
		.prio	= 1,
		.def	= "1024",
		.help	= "How many bytes per KB for reporting (1000 or 1024)",
>>>>>>> d686990a
	},
	{
		.name	= "unit_base",
		.type	= FIO_OPT_INT,
		.off1	= td_var_offset(unit_base),
		.verify	= unit_base_verify,
		.prio	= 1,
		.def	= "0",
		.help	= "Bit multiple of result summary data (8 for byte, 1 for bit)",
	},
	{
		.name	= "lockfile",
		.lname	= "Lockfile",
		.type	= FIO_OPT_STR,
		.off1	= td_var_offset(file_lock_mode),
		.help	= "Lock file when doing IO to it",
		.parent	= "filename",
		.hide	= 0,
		.def	= "none",
		.category = FIO_OPT_C_FILE,
		.group	= FIO_OPT_G_FILENAME,
		.posval = {
			  { .ival = "none",
			    .oval = FILE_LOCK_NONE,
			    .help = "No file locking",
			  },
			  { .ival = "exclusive",
			    .oval = FILE_LOCK_EXCLUSIVE,
			    .help = "Exclusive file lock",
			  },
			  {
			    .ival = "readwrite",
			    .oval = FILE_LOCK_READWRITE,
			    .help = "Read vs write lock",
			  },
		},
	},
	{
		.name	= "opendir",
		.lname	= "Open directory",
		.type	= FIO_OPT_STR_STORE,
		.off1	= td_var_offset(opendir),
		.cb	= str_opendir_cb,
		.help	= "Recursively add files from this directory and down",
		.category = FIO_OPT_C_FILE,
		.group	= FIO_OPT_G_FILENAME,
	},
	{
		.name	= "rw",
		.lname	= "Read/write",
		.alias	= "readwrite",
		.type	= FIO_OPT_STR,
		.cb	= str_rw_cb,
		.off1	= td_var_offset(td_ddir),
		.help	= "IO direction",
		.def	= "read",
		.verify	= rw_verify,
		.category = FIO_OPT_C_IO,
		.group	= FIO_OPT_G_IO_BASIC,
		.posval = {
			  { .ival = "read",
			    .oval = TD_DDIR_READ,
			    .help = "Sequential read",
			  },
			  { .ival = "write",
			    .oval = TD_DDIR_WRITE,
			    .help = "Sequential write",
			  },
			  { .ival = "trim",
			    .oval = TD_DDIR_TRIM,
			    .help = "Sequential trim",
			  },
			  { .ival = "randread",
			    .oval = TD_DDIR_RANDREAD,
			    .help = "Random read",
			  },
			  { .ival = "randwrite",
			    .oval = TD_DDIR_RANDWRITE,
			    .help = "Random write",
			  },
			  { .ival = "randtrim",
			    .oval = TD_DDIR_RANDTRIM,
			    .help = "Random trim",
			  },
			  { .ival = "rw",
			    .oval = TD_DDIR_RW,
			    .help = "Sequential read and write mix",
			  },
			  { .ival = "readwrite",
			    .oval = TD_DDIR_RW,
			    .help = "Sequential read and write mix",
			  },
			  { .ival = "randrw",
			    .oval = TD_DDIR_RANDRW,
			    .help = "Random read and write mix"
			  },
		},
	},
	{
		.name	= "rw_sequencer",
		.lname	= "RW Sequencer",
		.type	= FIO_OPT_STR,
		.off1	= td_var_offset(rw_seq),
		.help	= "IO offset generator modifier",
		.def	= "sequential",
		.category = FIO_OPT_C_IO,
		.group	= FIO_OPT_G_IO_BASIC,
		.posval = {
			  { .ival = "sequential",
			    .oval = RW_SEQ_SEQ,
			    .help = "Generate sequential offsets",
			  },
			  { .ival = "identical",
			    .oval = RW_SEQ_IDENT,
			    .help = "Generate identical offsets",
			  },
		},
	},

	{
		.name	= "ioengine",
		.lname	= "IO Engine",
		.type	= FIO_OPT_STR_STORE,
		.off1	= td_var_offset(ioengine),
		.help	= "IO engine to use",
		.def	= FIO_PREFERRED_ENGINE,
		.category = FIO_OPT_C_IO,
		.group	= FIO_OPT_G_IO_BASIC,
		.posval	= {
			  { .ival = "sync",
			    .help = "Use read/write",
			  },
			  { .ival = "psync",
			    .help = "Use pread/pwrite",
			  },
			  { .ival = "vsync",
			    .help = "Use readv/writev",
			  },
#ifdef CONFIG_LIBAIO
			  { .ival = "libaio",
			    .help = "Linux native asynchronous IO",
			  },
#endif
#ifdef CONFIG_POSIXAIO
			  { .ival = "posixaio",
			    .help = "POSIX asynchronous IO",
			  },
#endif
#ifdef CONFIG_SOLARISAIO
			  { .ival = "solarisaio",
			    .help = "Solaris native asynchronous IO",
			  },
#endif
#ifdef CONFIG_WINDOWSAIO
			  { .ival = "windowsaio",
			    .help = "Windows native asynchronous IO"
			  },
#endif
			  { .ival = "mmap",
			    .help = "Memory mapped IO"
			  },
#ifdef CONFIG_LINUX_SPLICE
			  { .ival = "splice",
			    .help = "splice/vmsplice based IO",
			  },
			  { .ival = "netsplice",
			    .help = "splice/vmsplice to/from the network",
			  },
#endif
#ifdef FIO_HAVE_SGIO
			  { .ival = "sg",
			    .help = "SCSI generic v3 IO",
			  },
#endif
			  { .ival = "null",
			    .help = "Testing engine (no data transfer)",
			  },
			  { .ival = "net",
			    .help = "Network IO",
			  },
			  { .ival = "cpuio",
			    .help = "CPU cycle burner engine",
			  },
#ifdef CONFIG_GUASI
			  { .ival = "guasi",
			    .help = "GUASI IO engine",
			  },
#endif
#ifdef FIO_HAVE_BINJECT
			  { .ival = "binject",
			    .help = "binject direct inject block engine",
			  },
#endif
#ifdef CONFIG_RDMA
			  { .ival = "rdma",
			    .help = "RDMA IO engine",
			  },
#endif
#ifdef CONFIG_FUSION_AW
			  { .ival = "fusion-aw-sync",
			    .help = "Fusion-io atomic write engine",
			  },
#endif
#ifdef CONFIG_LINUX_EXT4_MOVE_EXTENT
			  { .ival = "e4defrag",
			    .help = "ext4 defrag engine",
			  },
#endif
#ifdef CONFIG_LINUX_FALLOCATE
			  { .ival = "falloc",
			    .help = "fallocate() file based engine",
			  },
#endif
			  { .ival = "external",
			    .help = "Load external engine (append name)",
			  },
		},
	},
	{
		.name	= "iodepth",
		.lname	= "IO Depth",
		.type	= FIO_OPT_INT,
		.off1	= td_var_offset(iodepth),
		.help	= "Number of IO buffers to keep in flight",
		.minval = 1,
		.interval = 1,
		.def	= "1",
		.category = FIO_OPT_C_IO,
		.group	= FIO_OPT_G_IO_BASIC,
	},
	{
		.name	= "iodepth_batch",
		.lname	= "IO Depth batch",
		.alias	= "iodepth_batch_submit",
		.type	= FIO_OPT_INT,
		.off1	= td_var_offset(iodepth_batch),
		.help	= "Number of IO buffers to submit in one go",
		.parent	= "iodepth",
		.hide	= 1,
		.minval	= 1,
		.interval = 1,
		.def	= "1",
		.category = FIO_OPT_C_IO,
		.group	= FIO_OPT_G_IO_BASIC,
	},
	{
		.name	= "iodepth_batch_complete",
		.lname	= "IO Depth batch complete",
		.type	= FIO_OPT_INT,
		.off1	= td_var_offset(iodepth_batch_complete),
		.help	= "Number of IO buffers to retrieve in one go",
		.parent	= "iodepth",
		.hide	= 1,
		.minval	= 0,
		.interval = 1,
		.def	= "1",
		.category = FIO_OPT_C_IO,
		.group	= FIO_OPT_G_IO_BASIC,
	},
	{
		.name	= "iodepth_low",
		.lname	= "IO Depth batch low",
		.type	= FIO_OPT_INT,
		.off1	= td_var_offset(iodepth_low),
		.help	= "Low water mark for queuing depth",
		.parent	= "iodepth",
		.hide	= 1,
		.interval = 1,
		.category = FIO_OPT_C_IO,
		.group	= FIO_OPT_G_IO_BASIC,
	},
	{
		.name	= "size",
		.lname	= "Size",
		.type	= FIO_OPT_STR_VAL,
		.cb	= str_size_cb,
		.help	= "Total size of device or files",
		.interval = 1024 * 1024,
		.category = FIO_OPT_C_IO,
		.group	= FIO_OPT_G_INVALID,
	},
	{
		.name	= "fill_device",
		.lname	= "Fill device",
		.alias	= "fill_fs",
		.type	= FIO_OPT_BOOL,
		.off1	= td_var_offset(fill_device),
		.help	= "Write until an ENOSPC error occurs",
		.def	= "0",
		.category = FIO_OPT_C_FILE,
		.group	= FIO_OPT_G_INVALID,
	},
	{
		.name	= "filesize",
		.lname	= "File size",
		.type	= FIO_OPT_STR_VAL,
		.off1	= td_var_offset(file_size_low),
		.off2	= td_var_offset(file_size_high),
		.minval = 1,
		.help	= "Size of individual files",
		.interval = 1024 * 1024,
		.category = FIO_OPT_C_FILE,
		.group	= FIO_OPT_G_INVALID,
	},
	{
		.name	= "offset",
		.lname	= "IO offset",
		.alias	= "fileoffset",
		.type	= FIO_OPT_STR_VAL,
		.off1	= td_var_offset(start_offset),
		.help	= "Start IO from this offset",
		.def	= "0",
		.interval = 1024 * 1024,
		.category = FIO_OPT_C_IO,
		.group	= FIO_OPT_G_INVALID,
	},
	{
		.name	= "offset_increment",
		.lname	= "IO offset increment",
		.type	= FIO_OPT_STR_VAL,
		.off1	= td_var_offset(offset_increment),
		.help	= "What is the increment from one offset to the next",
		.parent = "offset",
		.hide	= 1,
		.def	= "0",
		.interval = 1024 * 1024,
		.category = FIO_OPT_C_IO,
		.group	= FIO_OPT_G_INVALID,
	},
	{
		.name	= "bs",
		.lname	= "Block size",
		.alias	= "blocksize",
		.type	= FIO_OPT_INT,
		.off1	= td_var_offset(bs[DDIR_READ]),
		.off2	= td_var_offset(bs[DDIR_WRITE]),
		.off3	= td_var_offset(bs[DDIR_TRIM]),
		.minval = 1,
		.help	= "Block size unit",
		.def	= "4k",
		.parent = "rw",
		.hide	= 1,
		.interval = 512,
		.category = FIO_OPT_C_IO,
		.group	= FIO_OPT_G_INVALID,
	},
	{
		.name	= "ba",
		.lname	= "Block size align",
		.alias	= "blockalign",
		.type	= FIO_OPT_INT,
		.off1	= td_var_offset(ba[DDIR_READ]),
		.off2	= td_var_offset(ba[DDIR_WRITE]),
		.off3	= td_var_offset(ba[DDIR_TRIM]),
		.minval	= 1,
		.help	= "IO block offset alignment",
		.parent	= "rw",
		.hide	= 1,
		.interval = 512,
		.category = FIO_OPT_C_IO,
		.group	= FIO_OPT_G_INVALID,
	},
	{
		.name	= "bsrange",
		.lname	= "Block size range",
		.alias	= "blocksize_range",
		.type	= FIO_OPT_RANGE,
		.off1	= td_var_offset(min_bs[DDIR_READ]),
		.off2	= td_var_offset(max_bs[DDIR_READ]),
		.off3	= td_var_offset(min_bs[DDIR_WRITE]),
		.off4	= td_var_offset(max_bs[DDIR_WRITE]),
		.off5	= td_var_offset(min_bs[DDIR_TRIM]),
		.off6	= td_var_offset(max_bs[DDIR_TRIM]),
		.minval = 1,
		.help	= "Set block size range (in more detail than bs)",
		.parent = "rw",
		.hide	= 1,
		.interval = 4096,
		.category = FIO_OPT_C_IO,
		.group	= FIO_OPT_G_INVALID,
	},
	{
		.name	= "bssplit",
		.lname	= "Block size split",
		.type	= FIO_OPT_STR,
		.cb	= str_bssplit_cb,
		.help	= "Set a specific mix of block sizes",
		.parent	= "rw",
		.hide	= 1,
		.category = FIO_OPT_C_IO,
		.group	= FIO_OPT_G_INVALID,
	},
	{
		.name	= "bs_unaligned",
		.lname	= "Block size unaligned",
		.alias	= "blocksize_unaligned",
		.type	= FIO_OPT_STR_SET,
		.off1	= td_var_offset(bs_unaligned),
		.help	= "Don't sector align IO buffer sizes",
		.parent = "rw",
		.hide	= 1,
		.category = FIO_OPT_C_IO,
		.group	= FIO_OPT_G_INVALID,
	},
	{
		.name	= "randrepeat",
		.lname	= "Random repeatable",
		.type	= FIO_OPT_BOOL,
		.off1	= td_var_offset(rand_repeatable),
		.help	= "Use repeatable random IO pattern",
		.def	= "1",
		.parent = "rw",
		.hide	= 1,
		.category = FIO_OPT_C_IO,
		.group	= FIO_OPT_G_RANDOM,
	},
	{
		.name	= "use_os_rand",
		.lname	= "Use OS random",
		.type	= FIO_OPT_BOOL,
		.off1	= td_var_offset(use_os_rand),
		.help	= "Set to use OS random generator",
		.def	= "0",
		.parent = "rw",
		.hide	= 1,
		.category = FIO_OPT_C_IO,
		.group	= FIO_OPT_G_RANDOM,
	},
	{
		.name	= "norandommap",
		.lname	= "No randommap",
		.type	= FIO_OPT_STR_SET,
		.off1	= td_var_offset(norandommap),
		.help	= "Accept potential duplicate random blocks",
		.parent = "rw",
		.hide	= 1,
		.hide_on_set = 1,
		.category = FIO_OPT_C_IO,
		.group	= FIO_OPT_G_RANDOM,
	},
	{
		.name	= "softrandommap",
		.lname	= "Soft randommap",
		.type	= FIO_OPT_BOOL,
		.off1	= td_var_offset(softrandommap),
		.help	= "Set norandommap if randommap allocation fails",
		.parent	= "norandommap",
		.hide	= 1,
		.def	= "0",
		.category = FIO_OPT_C_IO,
		.group	= FIO_OPT_G_RANDOM,
	},
	{
		.name	= "random_generator",
		.type	= FIO_OPT_STR,
		.off1	= td_var_offset(random_generator),
		.help	= "Type of random number generator to use",
		.def	= "tausworthe",
		.posval	= {
			  { .ival = "tausworthe",
			    .oval = FIO_RAND_GEN_TAUSWORTHE,
			    .help = "Strong Tausworthe generator",
			  },
			  { .ival = "lfsr",
			    .oval = FIO_RAND_GEN_LFSR,
			    .help = "Variable length LFSR",
			  },
		},
		.category = FIO_OPT_C_IO,
		.group	= FIO_OPT_G_RANDOM,
	},
	{
		.name	= "random_distribution",
		.type	= FIO_OPT_STR,
		.off1	= td_var_offset(random_distribution),
		.cb	= str_random_distribution_cb,
		.help	= "Random offset distribution generator",
		.def	= "random",
		.posval	= {
			  { .ival = "random",
			    .oval = FIO_RAND_DIST_RANDOM,
			    .help = "Completely random",
			  },
			  { .ival = "zipf",
			    .oval = FIO_RAND_DIST_ZIPF,
			    .help = "Zipf distribution",
			  },
			  { .ival = "pareto",
			    .oval = FIO_RAND_DIST_PARETO,
			    .help = "Pareto distribution",
			  },
		},
		.category = FIO_OPT_C_IO,
		.group	= FIO_OPT_G_RANDOM,
	},
	{
		.name	= "nrfiles",
		.lname	= "Number of files",
		.alias	= "nr_files",
		.type	= FIO_OPT_INT,
		.off1	= td_var_offset(nr_files),
		.help	= "Split job workload between this number of files",
		.def	= "1",
		.interval = 1,
		.category = FIO_OPT_C_FILE,
		.group	= FIO_OPT_G_INVALID,
	},
	{
		.name	= "openfiles",
		.lname	= "Number of open files",
		.type	= FIO_OPT_INT,
		.off1	= td_var_offset(open_files),
		.help	= "Number of files to keep open at the same time",
		.category = FIO_OPT_C_FILE,
		.group	= FIO_OPT_G_INVALID,
	},
	{
		.name	= "file_service_type",
		.lname	= "File service type",
		.type	= FIO_OPT_STR,
		.cb	= str_fst_cb,
		.off1	= td_var_offset(file_service_type),
		.help	= "How to select which file to service next",
		.def	= "roundrobin",
		.category = FIO_OPT_C_FILE,
		.group	= FIO_OPT_G_INVALID,
		.posval	= {
			  { .ival = "random",
			    .oval = FIO_FSERVICE_RANDOM,
			    .help = "Choose a file at random",
			  },
			  { .ival = "roundrobin",
			    .oval = FIO_FSERVICE_RR,
			    .help = "Round robin select files",
			  },
			  { .ival = "sequential",
			    .oval = FIO_FSERVICE_SEQ,
			    .help = "Finish one file before moving to the next",
			  },
		},
		.parent = "nrfiles",
		.hide	= 1,
	},
#ifdef CONFIG_POSIX_FALLOCATE
	{
		.name	= "fallocate",
		.lname	= "Fallocate",
		.type	= FIO_OPT_STR,
		.off1	= td_var_offset(fallocate_mode),
		.help	= "Whether pre-allocation is performed when laying out files",
		.def	= "posix",
		.category = FIO_OPT_C_FILE,
		.group	= FIO_OPT_G_INVALID,
		.posval	= {
			  { .ival = "none",
			    .oval = FIO_FALLOCATE_NONE,
			    .help = "Do not pre-allocate space",
			  },
			  { .ival = "posix",
			    .oval = FIO_FALLOCATE_POSIX,
			    .help = "Use posix_fallocate()",
			  },
#ifdef CONFIG_LINUX_FALLOCATE
			  { .ival = "keep",
			    .oval = FIO_FALLOCATE_KEEP_SIZE,
			    .help = "Use fallocate(..., FALLOC_FL_KEEP_SIZE, ...)",
			  },
#endif
			  /* Compatibility with former boolean values */
			  { .ival = "0",
			    .oval = FIO_FALLOCATE_NONE,
			    .help = "Alias for 'none'",
			  },
			  { .ival = "1",
			    .oval = FIO_FALLOCATE_POSIX,
			    .help = "Alias for 'posix'",
			  },
		},
	},
#endif	/* CONFIG_POSIX_FALLOCATE */
	{
		.name	= "fadvise_hint",
		.lname	= "Fadvise hint",
		.type	= FIO_OPT_BOOL,
		.off1	= td_var_offset(fadvise_hint),
		.help	= "Use fadvise() to advise the kernel on IO pattern",
		.def	= "1",
		.category = FIO_OPT_C_FILE,
		.group	= FIO_OPT_G_INVALID,
	},
	{
		.name	= "fsync",
		.lname	= "Fsync",
		.type	= FIO_OPT_INT,
		.off1	= td_var_offset(fsync_blocks),
		.help	= "Issue fsync for writes every given number of blocks",
		.def	= "0",
		.interval = 1,
		.category = FIO_OPT_C_FILE,
		.group	= FIO_OPT_G_INVALID,
	},
	{
		.name	= "fdatasync",
		.lname	= "Fdatasync",
		.type	= FIO_OPT_INT,
		.off1	= td_var_offset(fdatasync_blocks),
		.help	= "Issue fdatasync for writes every given number of blocks",
		.def	= "0",
		.interval = 1,
		.category = FIO_OPT_C_FILE,
		.group	= FIO_OPT_G_INVALID,
	},
	{
		.name	= "write_barrier",
		.lname	= "Write barrier",
		.type	= FIO_OPT_INT,
		.off1	= td_var_offset(barrier_blocks),
		.help	= "Make every Nth write a barrier write",
		.def	= "0",
		.interval = 1,
		.category = FIO_OPT_C_IO,
		.group	= FIO_OPT_G_INVALID,
	},
#ifdef CONFIG_SYNC_FILE_RANGE
	{
		.name	= "sync_file_range",
		.lname	= "Sync file range",
		.posval	= {
			  { .ival = "wait_before",
			    .oval = SYNC_FILE_RANGE_WAIT_BEFORE,
			    .help = "SYNC_FILE_RANGE_WAIT_BEFORE",
			    .or	  = 1,
			  },
			  { .ival = "write",
			    .oval = SYNC_FILE_RANGE_WRITE,
			    .help = "SYNC_FILE_RANGE_WRITE",
			    .or	  = 1,
			  },
			  {
			    .ival = "wait_after",
			    .oval = SYNC_FILE_RANGE_WAIT_AFTER,
			    .help = "SYNC_FILE_RANGE_WAIT_AFTER",
			    .or	  = 1,
			  },
		},
		.type	= FIO_OPT_STR_MULTI,
		.cb	= str_sfr_cb,
		.off1	= td_var_offset(sync_file_range),
		.help	= "Use sync_file_range()",
		.category = FIO_OPT_C_FILE,
		.group	= FIO_OPT_G_INVALID,
	},
#endif
	{
		.name	= "direct",
		.lname	= "Direct I/O",
		.type	= FIO_OPT_BOOL,
		.off1	= td_var_offset(odirect),
		.help	= "Use O_DIRECT IO (negates buffered)",
		.def	= "0",
		.inverse = "buffered",
		.category = FIO_OPT_C_IO,
		.group	= FIO_OPT_G_IO_TYPE,
	},
	{
		.name	= "buffered",
		.lname	= "Buffered I/O",
		.type	= FIO_OPT_BOOL,
		.off1	= td_var_offset(odirect),
		.neg	= 1,
		.help	= "Use buffered IO (negates direct)",
		.def	= "1",
		.inverse = "direct",
		.category = FIO_OPT_C_IO,
		.group	= FIO_OPT_G_IO_TYPE,
	},
	{
		.name	= "overwrite",
		.lname	= "Overwrite",
		.type	= FIO_OPT_BOOL,
		.off1	= td_var_offset(overwrite),
		.help	= "When writing, set whether to overwrite current data",
		.def	= "0",
		.category = FIO_OPT_C_FILE,
		.group	= FIO_OPT_G_INVALID,
	},
	{
		.name	= "loops",
		.lname	= "Loops",
		.type	= FIO_OPT_INT,
		.off1	= td_var_offset(loops),
		.help	= "Number of times to run the job",
		.def	= "1",
		.interval = 1,
		.category = FIO_OPT_C_GENERAL,
		.group	= FIO_OPT_G_RUNTIME,
	},
	{
		.name	= "numjobs",
		.lname	= "Number of jobs",
		.type	= FIO_OPT_INT,
		.off1	= td_var_offset(numjobs),
		.help	= "Duplicate this job this many times",
		.def	= "1",
		.interval = 1,
		.category = FIO_OPT_C_GENERAL,
		.group	= FIO_OPT_G_RUNTIME,
	},
	{
		.name	= "startdelay",
		.lname	= "Start delay",
		.type	= FIO_OPT_STR_VAL_TIME,
		.off1	= td_var_offset(start_delay),
		.help	= "Only start job when this period has passed",
		.def	= "0",
		.category = FIO_OPT_C_GENERAL,
		.group	= FIO_OPT_G_RUNTIME,
	},
	{
		.name	= "runtime",
		.lname	= "Runtime",
		.alias	= "timeout",
		.type	= FIO_OPT_STR_VAL_TIME,
		.off1	= td_var_offset(timeout),
		.help	= "Stop workload when this amount of time has passed",
		.def	= "0",
		.category = FIO_OPT_C_GENERAL,
		.group	= FIO_OPT_G_RUNTIME,
	},
	{
		.name	= "time_based",
		.lname	= "Time based",
		.type	= FIO_OPT_STR_SET,
		.off1	= td_var_offset(time_based),
		.help	= "Keep running until runtime/timeout is met",
		.category = FIO_OPT_C_GENERAL,
		.group	= FIO_OPT_G_RUNTIME,
	},
	{
		.name	= "ramp_time",
		.lname	= "Ramp time",
		.type	= FIO_OPT_STR_VAL_TIME,
		.off1	= td_var_offset(ramp_time),
		.help	= "Ramp up time before measuring performance",
		.category = FIO_OPT_C_GENERAL,
		.group	= FIO_OPT_G_RUNTIME,
	},
	{
		.name	= "clocksource",
		.lname	= "Clock source",
		.type	= FIO_OPT_STR,
		.cb	= fio_clock_source_cb,
		.off1	= td_var_offset(clocksource),
		.help	= "What type of timing source to use",
		.category = FIO_OPT_C_GENERAL,
		.group	= FIO_OPT_G_CLOCK,
		.posval	= {
#ifdef CONFIG_GETTIMEOFDAY
			  { .ival = "gettimeofday",
			    .oval = CS_GTOD,
			    .help = "Use gettimeofday(2) for timing",
			  },
#endif
#ifdef CONFIG_CLOCK_GETTIME
			  { .ival = "clock_gettime",
			    .oval = CS_CGETTIME,
			    .help = "Use clock_gettime(2) for timing",
			  },
#endif
#ifdef ARCH_HAVE_CPU_CLOCK
			  { .ival = "cpu",
			    .oval = CS_CPUCLOCK,
			    .help = "Use CPU private clock",
			  },
#endif
		},
	},
	{
		.name	= "mem",
		.alias	= "iomem",
		.lname	= "I/O Memory",
		.type	= FIO_OPT_STR,
		.cb	= str_mem_cb,
		.off1	= td_var_offset(mem_type),
		.help	= "Backing type for IO buffers",
		.def	= "malloc",
		.category = FIO_OPT_C_IO,
		.group	= FIO_OPT_G_INVALID,
		.posval	= {
			  { .ival = "malloc",
			    .oval = MEM_MALLOC,
			    .help = "Use malloc(3) for IO buffers",
			  },
			  { .ival = "shm",
			    .oval = MEM_SHM,
			    .help = "Use shared memory segments for IO buffers",
			  },
#ifdef FIO_HAVE_HUGETLB
			  { .ival = "shmhuge",
			    .oval = MEM_SHMHUGE,
			    .help = "Like shm, but use huge pages",
			  },
#endif
			  { .ival = "mmap",
			    .oval = MEM_MMAP,
			    .help = "Use mmap(2) (file or anon) for IO buffers",
			  },
#ifdef FIO_HAVE_HUGETLB
			  { .ival = "mmaphuge",
			    .oval = MEM_MMAPHUGE,
			    .help = "Like mmap, but use huge pages",
			  },
#endif
		  },
	},
	{
		.name	= "iomem_align",
		.alias	= "mem_align",
		.lname	= "I/O memory alignment",
		.type	= FIO_OPT_INT,
		.off1	= td_var_offset(mem_align),
		.minval	= 0,
		.help	= "IO memory buffer offset alignment",
		.def	= "0",
		.parent	= "iomem",
		.hide	= 1,
		.category = FIO_OPT_C_IO,
		.group	= FIO_OPT_G_INVALID,
	},
	{
		.name	= "verify",
		.lname	= "Verify",
		.type	= FIO_OPT_STR,
		.off1	= td_var_offset(verify),
		.help	= "Verify data written",
		.def	= "0",
		.category = FIO_OPT_C_IO,
		.group	= FIO_OPT_G_VERIFY,
		.posval = {
			  { .ival = "0",
			    .oval = VERIFY_NONE,
			    .help = "Don't do IO verification",
			  },
			  { .ival = "md5",
			    .oval = VERIFY_MD5,
			    .help = "Use md5 checksums for verification",
			  },
			  { .ival = "crc64",
			    .oval = VERIFY_CRC64,
			    .help = "Use crc64 checksums for verification",
			  },
			  { .ival = "crc32",
			    .oval = VERIFY_CRC32,
			    .help = "Use crc32 checksums for verification",
			  },
			  { .ival = "crc32c-intel",
			    .oval = VERIFY_CRC32C,
			    .help = "Use crc32c checksums for verification (hw assisted, if available)",
			  },
			  { .ival = "crc32c",
			    .oval = VERIFY_CRC32C,
			    .help = "Use crc32c checksums for verification (hw assisted, if available)",
			  },
			  { .ival = "crc16",
			    .oval = VERIFY_CRC16,
			    .help = "Use crc16 checksums for verification",
			  },
			  { .ival = "crc7",
			    .oval = VERIFY_CRC7,
			    .help = "Use crc7 checksums for verification",
			  },
			  { .ival = "sha1",
			    .oval = VERIFY_SHA1,
			    .help = "Use sha1 checksums for verification",
			  },
			  { .ival = "sha256",
			    .oval = VERIFY_SHA256,
			    .help = "Use sha256 checksums for verification",
			  },
			  { .ival = "sha512",
			    .oval = VERIFY_SHA512,
			    .help = "Use sha512 checksums for verification",
			  },
			  { .ival = "meta",
			    .oval = VERIFY_META,
			    .help = "Use io information",
			  },
			  {
			    .ival = "null",
			    .oval = VERIFY_NULL,
			    .help = "Pretend to verify",
			  },
		},
	},
	{
		.name	= "do_verify",
		.lname	= "Perform verify step",
		.type	= FIO_OPT_BOOL,
		.off1	= td_var_offset(do_verify),
		.help	= "Run verification stage after write",
		.def	= "1",
		.parent = "verify",
		.hide	= 1,
		.category = FIO_OPT_C_IO,
		.group	= FIO_OPT_G_VERIFY,
	},
	{
		.name	= "verifysort",
		.lname	= "Verify sort",
		.type	= FIO_OPT_BOOL,
		.off1	= td_var_offset(verifysort),
		.help	= "Sort written verify blocks for read back",
		.def	= "1",
		.parent = "verify",
		.hide	= 1,
		.category = FIO_OPT_C_IO,
		.group	= FIO_OPT_G_VERIFY,
	},
	{
		.name	= "verifysort_nr",
		.type	= FIO_OPT_INT,
		.off1	= td_var_offset(verifysort_nr),
		.help	= "Pre-load and sort verify blocks for a read workload",
		.minval	= 0,
		.maxval	= 131072,
		.def	= "1024",
		.parent = "verify",
		.category = FIO_OPT_C_IO,
		.group	= FIO_OPT_G_VERIFY,
	},
	{
		.name   = "verify_interval",
		.lname	= "Verify interval",
		.type   = FIO_OPT_INT,
		.off1   = td_var_offset(verify_interval),
		.minval	= 2 * sizeof(struct verify_header),
		.help   = "Store verify buffer header every N bytes",
		.parent	= "verify",
		.hide	= 1,
		.interval = 2 * sizeof(struct verify_header),
		.category = FIO_OPT_C_IO,
		.group	= FIO_OPT_G_VERIFY,
	},
	{
		.name	= "verify_offset",
		.lname	= "Verify offset",
		.type	= FIO_OPT_INT,
		.help	= "Offset verify header location by N bytes",
		.off1	= td_var_offset(verify_offset),
		.minval	= sizeof(struct verify_header),
		.parent	= "verify",
		.hide	= 1,
		.category = FIO_OPT_C_IO,
		.group	= FIO_OPT_G_VERIFY,
	},
	{
		.name	= "verify_pattern",
		.lname	= "Verify pattern",
		.type	= FIO_OPT_STR,
		.cb	= str_verify_pattern_cb,
		.help	= "Fill pattern for IO buffers",
		.parent	= "verify",
		.hide	= 1,
		.category = FIO_OPT_C_IO,
		.group	= FIO_OPT_G_VERIFY,
	},
	{
		.name	= "verify_fatal",
		.lname	= "Verify fatal",
		.type	= FIO_OPT_BOOL,
		.off1	= td_var_offset(verify_fatal),
		.def	= "0",
		.help	= "Exit on a single verify failure, don't continue",
		.parent = "verify",
		.hide	= 1,
		.category = FIO_OPT_C_IO,
		.group	= FIO_OPT_G_VERIFY,
	},
	{
		.name	= "verify_dump",
		.lname	= "Verify dump",
		.type	= FIO_OPT_BOOL,
		.off1	= td_var_offset(verify_dump),
		.def	= "0",
		.help	= "Dump contents of good and bad blocks on failure",
		.parent = "verify",
		.hide	= 1,
		.category = FIO_OPT_C_IO,
		.group	= FIO_OPT_G_VERIFY,
	},
	{
		.name	= "verify_async",
		.lname	= "Verify asynchronously",
		.type	= FIO_OPT_INT,
		.off1	= td_var_offset(verify_async),
		.def	= "0",
		.help	= "Number of async verifier threads to use",
		.parent	= "verify",
		.hide	= 1,
		.category = FIO_OPT_C_IO,
		.group	= FIO_OPT_G_VERIFY,
	},
	{
		.name	= "verify_backlog",
		.lname	= "Verify backlog",
		.type	= FIO_OPT_STR_VAL,
		.off1	= td_var_offset(verify_backlog),
		.help	= "Verify after this number of blocks are written",
		.parent	= "verify",
		.hide	= 1,
		.category = FIO_OPT_C_IO,
		.group	= FIO_OPT_G_VERIFY,
	},
	{
		.name	= "verify_backlog_batch",
		.lname	= "Verify backlog batch",
		.type	= FIO_OPT_INT,
		.off1	= td_var_offset(verify_batch),
		.help	= "Verify this number of IO blocks",
		.parent	= "verify",
		.hide	= 1,
		.category = FIO_OPT_C_IO,
		.group	= FIO_OPT_G_VERIFY,
	},
#ifdef FIO_HAVE_CPU_AFFINITY
	{
		.name	= "verify_async_cpus",
		.lname	= "Async verify CPUs",
		.type	= FIO_OPT_STR,
		.cb	= str_verify_cpus_allowed_cb,
		.help	= "Set CPUs allowed for async verify threads",
		.parent	= "verify_async",
		.hide	= 1,
		.category = FIO_OPT_C_IO,
		.group	= FIO_OPT_G_VERIFY,
	},
#endif
	{
		.name	= "experimental_verify",
		.off1	= td_var_offset(experimental_verify),
		.type	= FIO_OPT_BOOL,
		.help	= "Enable experimental verification",
		.category = FIO_OPT_C_IO,
		.group	= FIO_OPT_G_VERIFY,
	},
#ifdef FIO_HAVE_TRIM
	{
		.name	= "trim_percentage",
		.lname	= "Trim percentage",
		.type	= FIO_OPT_INT,
		.off1	= td_var_offset(trim_percentage),
		.minval = 0,
		.maxval = 100,
		.help	= "Number of verify blocks to discard/trim",
		.parent	= "verify",
		.def	= "0",
		.interval = 1,
		.hide	= 1,
		.category = FIO_OPT_C_IO,
		.group	= FIO_OPT_G_TRIM,
	},
	{
		.name	= "trim_verify_zero",
		.lname	= "Verify trim zero",
		.type	= FIO_OPT_BOOL,
		.help	= "Verify that trim/discarded blocks are returned as zeroes",
		.off1	= td_var_offset(trim_zero),
		.parent	= "trim_percentage",
		.hide	= 1,
		.def	= "1",
		.category = FIO_OPT_C_IO,
		.group	= FIO_OPT_G_TRIM,
	},
	{
		.name	= "trim_backlog",
		.lname	= "Trim backlog",
		.type	= FIO_OPT_STR_VAL,
		.off1	= td_var_offset(trim_backlog),
		.help	= "Trim after this number of blocks are written",
		.parent	= "trim_percentage",
		.hide	= 1,
		.interval = 1,
		.category = FIO_OPT_C_IO,
		.group	= FIO_OPT_G_TRIM,
	},
	{
		.name	= "trim_backlog_batch",
		.lname	= "Trim backlog batch",
		.type	= FIO_OPT_INT,
		.off1	= td_var_offset(trim_batch),
		.help	= "Trim this number of IO blocks",
		.parent	= "trim_percentage",
		.hide	= 1,
		.interval = 1,
		.category = FIO_OPT_C_IO,
		.group	= FIO_OPT_G_TRIM,
	},
#endif
	{
		.name	= "write_iolog",
		.lname	= "Write I/O log",
		.type	= FIO_OPT_STR_STORE,
		.off1	= td_var_offset(write_iolog_file),
		.help	= "Store IO pattern to file",
		.category = FIO_OPT_C_IO,
		.group	= FIO_OPT_G_IOLOG,
	},
	{
		.name	= "read_iolog",
		.lname	= "Read I/O log",
		.type	= FIO_OPT_STR_STORE,
		.off1	= td_var_offset(read_iolog_file),
		.help	= "Playback IO pattern from file",
		.category = FIO_OPT_C_IO,
		.group	= FIO_OPT_G_IOLOG,
	},
	{
		.name	= "replay_no_stall",
		.lname	= "Don't stall on replay",
		.type	= FIO_OPT_BOOL,
		.off1	= td_var_offset(no_stall),
		.def	= "0",
		.parent	= "read_iolog",
		.hide	= 1,
		.help	= "Playback IO pattern file as fast as possible without stalls",
		.category = FIO_OPT_C_IO,
		.group	= FIO_OPT_G_IOLOG,
	},
	{
		.name	= "replay_redirect",
		.lname	= "Redirect device for replay",
		.type	= FIO_OPT_STR_STORE,
		.off1	= td_var_offset(replay_redirect),
		.parent	= "read_iolog",
		.hide	= 1,
		.help	= "Replay all I/O onto this device, regardless of trace device",
		.category = FIO_OPT_C_IO,
		.group	= FIO_OPT_G_IOLOG,
	},
	{
		.name	= "exec_prerun",
		.lname	= "Pre-execute runnable",
		.type	= FIO_OPT_STR_STORE,
		.off1	= td_var_offset(exec_prerun),
		.help	= "Execute this file prior to running job",
		.category = FIO_OPT_C_GENERAL,
		.group	= FIO_OPT_G_INVALID,
	},
	{
		.name	= "exec_postrun",
		.lname	= "Post-execute runnable",
		.type	= FIO_OPT_STR_STORE,
		.off1	= td_var_offset(exec_postrun),
		.help	= "Execute this file after running job",
		.category = FIO_OPT_C_GENERAL,
		.group	= FIO_OPT_G_INVALID,
	},
#ifdef FIO_HAVE_IOSCHED_SWITCH
	{
		.name	= "ioscheduler",
		.lname	= "I/O scheduler",
		.type	= FIO_OPT_STR_STORE,
		.off1	= td_var_offset(ioscheduler),
		.help	= "Use this IO scheduler on the backing device",
		.category = FIO_OPT_C_FILE,
		.group	= FIO_OPT_G_INVALID,
	},
#endif
	{
		.name	= "zonesize",
		.lname	= "Zone size",
		.type	= FIO_OPT_STR_VAL,
		.off1	= td_var_offset(zone_size),
		.help	= "Amount of data to read per zone",
		.def	= "0",
		.interval = 1024 * 1024,
		.category = FIO_OPT_C_IO,
		.group	= FIO_OPT_G_ZONE,
	},
	{
		.name	= "zonerange",
		.lname	= "Zone range",
		.type	= FIO_OPT_STR_VAL,
		.off1	= td_var_offset(zone_range),
		.help	= "Give size of an IO zone",
		.def	= "0",
		.interval = 1024 * 1024,
		.category = FIO_OPT_C_IO,
		.group	= FIO_OPT_G_ZONE,
	},
	{
		.name	= "zoneskip",
		.lname	= "Zone skip",
		.type	= FIO_OPT_STR_VAL,
		.off1	= td_var_offset(zone_skip),
		.help	= "Space between IO zones",
		.def	= "0",
		.interval = 1024 * 1024,
		.category = FIO_OPT_C_IO,
		.group	= FIO_OPT_G_ZONE,
	},
	{
		.name	= "lockmem",
		.lname	= "Lock memory",
		.type	= FIO_OPT_STR_VAL,
		.off1	= td_var_offset(lockmem),
		.help	= "Lock down this amount of memory",
		.def	= "0",
		.interval = 1024 * 1024,
		.category = FIO_OPT_C_GENERAL,
		.group	= FIO_OPT_G_INVALID,
	},
	{
		.name	= "rwmixread",
		.lname	= "Read/write mix read",
		.type	= FIO_OPT_INT,
		.cb	= str_rwmix_read_cb,
		.maxval	= 100,
		.help	= "Percentage of mixed workload that is reads",
		.def	= "50",
		.interval = 5,
		.inverse = "rwmixwrite",
		.category = FIO_OPT_C_IO,
		.group	= FIO_OPT_G_RWMIX,
	},
	{
		.name	= "rwmixwrite",
		.lname	= "Read/write mix write",
		.type	= FIO_OPT_INT,
		.cb	= str_rwmix_write_cb,
		.maxval	= 100,
		.help	= "Percentage of mixed workload that is writes",
		.def	= "50",
		.interval = 5,
		.inverse = "rwmixread",
		.category = FIO_OPT_C_IO,
		.group	= FIO_OPT_G_RWMIX,
	},
	{
		.name	= "rwmixcycle",
		.lname	= "Read/write mix cycle",
		.type	= FIO_OPT_DEPRECATED,
		.category = FIO_OPT_C_IO,
		.group	= FIO_OPT_G_RWMIX,
	},
	{
		.name	= "nice",
		.lname	= "Nice",
		.type	= FIO_OPT_INT,
		.off1	= td_var_offset(nice),
		.help	= "Set job CPU nice value",
		.minval	= -19,
		.maxval	= 20,
		.def	= "0",
		.interval = 1,
		.category = FIO_OPT_C_GENERAL,
		.group	= FIO_OPT_G_CRED,
	},
#ifdef FIO_HAVE_IOPRIO
	{
		.name	= "prio",
		.lname	= "I/O nice priority",
		.type	= FIO_OPT_INT,
		.off1	= td_var_offset(ioprio),
		.help	= "Set job IO priority value",
		.minval	= 0,
		.maxval	= 7,
		.interval = 1,
		.category = FIO_OPT_C_GENERAL,
		.group	= FIO_OPT_G_CRED,
	},
	{
		.name	= "prioclass",
		.lname	= "I/O nice priority class",
		.type	= FIO_OPT_INT,
		.off1	= td_var_offset(ioprio_class),
		.help	= "Set job IO priority class",
		.minval	= 0,
		.maxval	= 3,
		.interval = 1,
		.category = FIO_OPT_C_GENERAL,
		.group	= FIO_OPT_G_CRED,
	},
#endif
	{
		.name	= "thinktime",
		.lname	= "Thinktime",
		.type	= FIO_OPT_INT,
		.off1	= td_var_offset(thinktime),
		.help	= "Idle time between IO buffers (usec)",
		.def	= "0",
		.category = FIO_OPT_C_IO,
		.group	= FIO_OPT_G_THINKTIME,
	},
	{
		.name	= "thinktime_spin",
		.lname	= "Thinktime spin",
		.type	= FIO_OPT_INT,
		.off1	= td_var_offset(thinktime_spin),
		.help	= "Start think time by spinning this amount (usec)",
		.def	= "0",
		.parent	= "thinktime",
		.hide	= 1,
		.category = FIO_OPT_C_IO,
		.group	= FIO_OPT_G_THINKTIME,
	},
	{
		.name	= "thinktime_blocks",
		.lname	= "Thinktime blocks",
		.type	= FIO_OPT_INT,
		.off1	= td_var_offset(thinktime_blocks),
		.help	= "IO buffer period between 'thinktime'",
		.def	= "1",
		.parent	= "thinktime",
		.hide	= 1,
		.category = FIO_OPT_C_IO,
		.group	= FIO_OPT_G_THINKTIME,
	},
	{
		.name	= "rate",
		.lname	= "I/O rate",
		.type	= FIO_OPT_INT,
		.off1	= td_var_offset(rate[DDIR_READ]),
		.off2	= td_var_offset(rate[DDIR_WRITE]),
		.off3	= td_var_offset(rate[DDIR_TRIM]),
		.help	= "Set bandwidth rate",
		.category = FIO_OPT_C_IO,
		.group	= FIO_OPT_G_RATE,
	},
	{
		.name	= "ratemin",
		.lname	= "I/O min rate",
		.type	= FIO_OPT_INT,
		.off1	= td_var_offset(ratemin[DDIR_READ]),
		.off2	= td_var_offset(ratemin[DDIR_WRITE]),
		.off3	= td_var_offset(ratemin[DDIR_TRIM]),
		.help	= "Job must meet this rate or it will be shutdown",
		.parent	= "rate",
		.hide	= 1,
		.category = FIO_OPT_C_IO,
		.group	= FIO_OPT_G_RATE,
	},
	{
		.name	= "rate_iops",
		.lname	= "I/O rate IOPS",
		.type	= FIO_OPT_INT,
		.off1	= td_var_offset(rate_iops[DDIR_READ]),
		.off2	= td_var_offset(rate_iops[DDIR_WRITE]),
		.off3	= td_var_offset(rate_iops[DDIR_TRIM]),
		.help	= "Limit IO used to this number of IO operations/sec",
		.hide	= 1,
		.category = FIO_OPT_C_IO,
		.group	= FIO_OPT_G_RATE,
	},
	{
		.name	= "rate_iops_min",
		.lname	= "I/O min rate IOPS",
		.type	= FIO_OPT_INT,
		.off1	= td_var_offset(rate_iops_min[DDIR_READ]),
		.off2	= td_var_offset(rate_iops_min[DDIR_WRITE]),
		.off3	= td_var_offset(rate_iops_min[DDIR_TRIM]),
		.help	= "Job must meet this rate or it will be shut down",
		.parent	= "rate_iops",
		.hide	= 1,
		.category = FIO_OPT_C_IO,
		.group	= FIO_OPT_G_RATE,
	},
	{
		.name	= "ratecycle",
		.lname	= "I/O rate cycle",
		.type	= FIO_OPT_INT,
		.off1	= td_var_offset(ratecycle),
		.help	= "Window average for rate limits (msec)",
		.def	= "1000",
		.parent = "rate",
		.hide	= 1,
		.category = FIO_OPT_C_IO,
		.group	= FIO_OPT_G_RATE,
	},
	{
		.name	= "max_latency",
		.type	= FIO_OPT_INT,
		.off1	= td_var_offset(max_latency),
		.help	= "Maximum tolerated IO latency (usec)",
		.category = FIO_OPT_C_IO,
		.group = FIO_OPT_G_RATE,
	},
	{
		.name	= "invalidate",
		.lname	= "Cache invalidate",
		.type	= FIO_OPT_BOOL,
		.off1	= td_var_offset(invalidate_cache),
		.help	= "Invalidate buffer/page cache prior to running job",
		.def	= "1",
		.category = FIO_OPT_C_IO,
		.group	= FIO_OPT_G_IO_TYPE,
	},
	{
		.name	= "sync",
		.lname	= "Synchronous I/O",
		.type	= FIO_OPT_BOOL,
		.off1	= td_var_offset(sync_io),
		.help	= "Use O_SYNC for buffered writes",
		.def	= "0",
		.parent = "buffered",
		.hide	= 1,
		.category = FIO_OPT_C_IO,
		.group	= FIO_OPT_G_IO_TYPE,
	},
	{
		.name	= "create_serialize",
		.lname	= "Create serialize",
		.type	= FIO_OPT_BOOL,
		.off1	= td_var_offset(create_serialize),
		.help	= "Serialize creating of job files",
		.def	= "1",
		.category = FIO_OPT_C_FILE,
		.group	= FIO_OPT_G_INVALID,
	},
	{
		.name	= "create_fsync",
		.lname	= "Create fsync",
		.type	= FIO_OPT_BOOL,
		.off1	= td_var_offset(create_fsync),
		.help	= "fsync file after creation",
		.def	= "1",
		.category = FIO_OPT_C_FILE,
		.group	= FIO_OPT_G_INVALID,
	},
	{
		.name	= "create_on_open",
		.lname	= "Create on open",
		.type	= FIO_OPT_BOOL,
		.off1	= td_var_offset(create_on_open),
		.help	= "Create files when they are opened for IO",
		.def	= "0",
		.category = FIO_OPT_C_FILE,
		.group	= FIO_OPT_G_INVALID,
	},
	{
		.name	= "create_only",
		.type	= FIO_OPT_BOOL,
		.off1	= td_var_offset(create_only),
		.help	= "Only perform file creation phase",
		.category = FIO_OPT_C_FILE,
		.def	= "0",
	},
	{
		.name	= "pre_read",
		.lname	= "Pre-read files",
		.type	= FIO_OPT_BOOL,
		.off1	= td_var_offset(pre_read),
		.help	= "Pre-read files before starting official testing",
		.def	= "0",
		.category = FIO_OPT_C_FILE,
		.group	= FIO_OPT_G_INVALID,
	},
#ifdef FIO_HAVE_CPU_AFFINITY
	{
		.name	= "cpumask",
		.lname	= "CPU mask",
		.type	= FIO_OPT_INT,
		.cb	= str_cpumask_cb,
		.help	= "CPU affinity mask",
		.category = FIO_OPT_C_GENERAL,
		.group	= FIO_OPT_G_CRED,
	},
	{
		.name	= "cpus_allowed",
		.lname	= "CPUs allowed",
		.type	= FIO_OPT_STR,
		.cb	= str_cpus_allowed_cb,
		.help	= "Set CPUs allowed",
		.category = FIO_OPT_C_GENERAL,
		.group	= FIO_OPT_G_CRED,
	},
#endif
#ifdef CONFIG_LIBNUMA
	{
		.name	= "numa_cpu_nodes",
		.type	= FIO_OPT_STR,
		.cb	= str_numa_cpunodes_cb,
		.help	= "NUMA CPU nodes bind",
	},
	{
		.name	= "numa_mem_policy",
		.type	= FIO_OPT_STR,
		.cb	= str_numa_mpol_cb,
		.help	= "NUMA memory policy setup",
	},
#endif
	{
		.name	= "end_fsync",
		.lname	= "End fsync",
		.type	= FIO_OPT_BOOL,
		.off1	= td_var_offset(end_fsync),
		.help	= "Include fsync at the end of job",
		.def	= "0",
		.category = FIO_OPT_C_FILE,
		.group	= FIO_OPT_G_INVALID,
	},
	{
		.name	= "fsync_on_close",
		.lname	= "Fsync on close",
		.type	= FIO_OPT_BOOL,
		.off1	= td_var_offset(fsync_on_close),
		.help	= "fsync files on close",
		.def	= "0",
		.category = FIO_OPT_C_FILE,
		.group	= FIO_OPT_G_INVALID,
	},
	{
		.name	= "unlink",
		.lname	= "Unlink file",
		.type	= FIO_OPT_BOOL,
		.off1	= td_var_offset(unlink),
		.help	= "Unlink created files after job has completed",
		.def	= "0",
		.category = FIO_OPT_C_FILE,
		.group	= FIO_OPT_G_INVALID,
	},
	{
		.name	= "exitall",
		.lname	= "Exit-all on terminate",
		.type	= FIO_OPT_STR_SET,
		.cb	= str_exitall_cb,
		.help	= "Terminate all jobs when one exits",
		.category = FIO_OPT_C_GENERAL,
		.group	= FIO_OPT_G_PROCESS,
	},
	{
		.name	= "stonewall",
		.lname	= "Wait for previous",
		.alias	= "wait_for_previous",
		.type	= FIO_OPT_STR_SET,
		.off1	= td_var_offset(stonewall),
		.help	= "Insert a hard barrier between this job and previous",
		.category = FIO_OPT_C_GENERAL,
		.group	= FIO_OPT_G_PROCESS,
	},
	{
		.name	= "new_group",
		.lname	= "New group",
		.type	= FIO_OPT_STR_SET,
		.off1	= td_var_offset(new_group),
		.help	= "Mark the start of a new group (for reporting)",
		.category = FIO_OPT_C_GENERAL,
		.group	= FIO_OPT_G_PROCESS,
	},
	{
		.name	= "thread",
		.lname	= "Thread",
		.type	= FIO_OPT_STR_SET,
		.off1	= td_var_offset(use_thread),
		.help	= "Use threads instead of processes",
		.category = FIO_OPT_C_GENERAL,
		.group	= FIO_OPT_G_PROCESS,
	},
	{
		.name	= "write_bw_log",
		.lname	= "Write bandwidth log",
		.type	= FIO_OPT_STR_STORE,
		.off1	= td_var_offset(bw_log_file),
		.help	= "Write log of bandwidth during run",
		.category = FIO_OPT_C_LOG,
		.group	= FIO_OPT_G_INVALID,
	},
	{
		.name	= "write_lat_log",
		.lname	= "Write latency log",
		.type	= FIO_OPT_STR_STORE,
		.off1	= td_var_offset(lat_log_file),
		.help	= "Write log of latency during run",
		.category = FIO_OPT_C_LOG,
		.group	= FIO_OPT_G_INVALID,
	},
	{
		.name	= "write_iops_log",
		.lname	= "Write IOPS log",
		.type	= FIO_OPT_STR,
		.off1	= td_var_offset(iops_log_file),
		.help	= "Write log of IOPS during run",
		.category = FIO_OPT_C_LOG,
		.group	= FIO_OPT_G_INVALID,
	},
	{
		.name	= "log_avg_msec",
		.lname	= "Log averaging (msec)",
		.type	= FIO_OPT_INT,
		.off1	= td_var_offset(log_avg_msec),
		.help	= "Average bw/iops/lat logs over this period of time",
		.def	= "0",
		.category = FIO_OPT_C_LOG,
		.group	= FIO_OPT_G_INVALID,
	},
	{
		.name	= "bwavgtime",
		.lname	= "Bandwidth average time",
		.type	= FIO_OPT_INT,
		.off1	= td_var_offset(bw_avg_time),
		.help	= "Time window over which to calculate bandwidth"
			  " (msec)",
		.def	= "500",
		.parent	= "write_bw_log",
		.hide	= 1,
		.interval = 100,
		.category = FIO_OPT_C_LOG,
		.group	= FIO_OPT_G_INVALID,
	},
	{
		.name	= "iopsavgtime",
		.lname	= "IOPS average time",
		.type	= FIO_OPT_INT,
		.off1	= td_var_offset(iops_avg_time),
		.help	= "Time window over which to calculate IOPS (msec)",
		.def	= "500",
		.parent	= "write_iops_log",
		.hide	= 1,
		.interval = 100,
		.category = FIO_OPT_C_LOG,
		.group	= FIO_OPT_G_INVALID,
	},
	{
		.name	= "group_reporting",
		.lname	= "Group reporting",
		.type	= FIO_OPT_BOOL,
		.off1	= td_var_offset(group_reporting),
		.help	= "Do reporting on a per-group basis",
		.def	= "1",
		.category = FIO_OPT_C_STAT,
		.group	= FIO_OPT_G_INVALID,
	},
	{
		.name	= "zero_buffers",
		.lname	= "Zero I/O buffers",
		.type	= FIO_OPT_STR_SET,
		.off1	= td_var_offset(zero_buffers),
		.help	= "Init IO buffers to all zeroes",
		.category = FIO_OPT_C_IO,
		.group	= FIO_OPT_G_IO_BUF,
	},
	{
		.name	= "refill_buffers",
		.lname	= "Refill I/O buffers",
		.type	= FIO_OPT_STR_SET,
		.off1	= td_var_offset(refill_buffers),
		.help	= "Refill IO buffers on every IO submit",
		.category = FIO_OPT_C_IO,
		.group	= FIO_OPT_G_IO_BUF,
	},
	{
		.name	= "scramble_buffers",
		.lname	= "Scramble I/O buffers",
		.type	= FIO_OPT_BOOL,
		.off1	= td_var_offset(scramble_buffers),
		.help	= "Slightly scramble buffers on every IO submit",
		.def	= "1",
		.category = FIO_OPT_C_IO,
		.group	= FIO_OPT_G_IO_BUF,
	},
	{
		.name	= "buffer_compress_percentage",
		.lname	= "Buffer compression percentage",
		.type	= FIO_OPT_INT,
		.off1	= td_var_offset(compress_percentage),
		.maxval	= 100,
		.minval	= 1,
		.help	= "How compressible the buffer is (approximately)",
		.interval = 5,
		.category = FIO_OPT_C_IO,
		.group	= FIO_OPT_G_IO_BUF,
	},
	{
		.name	= "buffer_compress_chunk",
		.lname	= "Buffer compression chunk size",
		.type	= FIO_OPT_INT,
		.off1	= td_var_offset(compress_chunk),
		.parent	= "buffer_compress_percentage",
		.hide	= 1,
		.help	= "Size of compressible region in buffer",
		.interval = 256,
		.category = FIO_OPT_C_IO,
		.group	= FIO_OPT_G_IO_BUF,
	},
	{
		.name	= "clat_percentiles",
		.lname	= "Completion latency percentiles",
		.type	= FIO_OPT_BOOL,
		.off1	= td_var_offset(clat_percentiles),
		.help	= "Enable the reporting of completion latency percentiles",
		.def	= "1",
		.category = FIO_OPT_C_STAT,
		.group	= FIO_OPT_G_INVALID,
	},
	{
		.name	= "percentile_list",
		.lname	= "Completion latency percentile list",
		.type	= FIO_OPT_FLOAT_LIST,
		.off1	= td_var_offset(percentile_list),
		.off2	= td_var_offset(percentile_precision),
		.help	= "Specify a custom list of percentiles to report",
		.def    = "1:5:10:20:30:40:50:60:70:80:90:95:99:99.5:99.9:99.95:99.99",
		.maxlen	= FIO_IO_U_LIST_MAX_LEN,
		.minfp	= 0.0,
		.maxfp	= 100.0,
		.category = FIO_OPT_C_STAT,
		.group	= FIO_OPT_G_INVALID,
	},

#ifdef FIO_HAVE_DISK_UTIL
	{
		.name	= "disk_util",
		.lname	= "Disk utilization",
		.type	= FIO_OPT_BOOL,
		.off1	= td_var_offset(do_disk_util),
		.help	= "Log disk utilization statistics",
		.def	= "1",
		.category = FIO_OPT_C_STAT,
		.group	= FIO_OPT_G_INVALID,
	},
#endif
	{
		.name	= "gtod_reduce",
		.lname	= "Reduce gettimeofday() calls",
		.type	= FIO_OPT_BOOL,
		.help	= "Greatly reduce number of gettimeofday() calls",
		.cb	= str_gtod_reduce_cb,
		.def	= "0",
		.hide_on_set = 1,
		.category = FIO_OPT_C_STAT,
		.group	= FIO_OPT_G_INVALID,
	},
	{
		.name	= "disable_lat",
		.lname	= "Disable all latency stats",
		.type	= FIO_OPT_BOOL,
		.off1	= td_var_offset(disable_lat),
		.help	= "Disable latency numbers",
		.parent	= "gtod_reduce",
		.hide	= 1,
		.def	= "0",
		.category = FIO_OPT_C_STAT,
		.group	= FIO_OPT_G_INVALID,
	},
	{
		.name	= "disable_clat",
		.lname	= "Disable completion latency stats",
		.type	= FIO_OPT_BOOL,
		.off1	= td_var_offset(disable_clat),
		.help	= "Disable completion latency numbers",
		.parent	= "gtod_reduce",
		.hide	= 1,
		.def	= "0",
		.category = FIO_OPT_C_STAT,
		.group	= FIO_OPT_G_INVALID,
	},
	{
		.name	= "disable_slat",
		.lname	= "Disable submission latency stats",
		.type	= FIO_OPT_BOOL,
		.off1	= td_var_offset(disable_slat),
		.help	= "Disable submission latency numbers",
		.parent	= "gtod_reduce",
		.hide	= 1,
		.def	= "0",
		.category = FIO_OPT_C_STAT,
		.group	= FIO_OPT_G_INVALID,
	},
	{
		.name	= "disable_bw_measurement",
		.lname	= "Disable bandwidth stats",
		.type	= FIO_OPT_BOOL,
		.off1	= td_var_offset(disable_bw),
		.help	= "Disable bandwidth logging",
		.parent	= "gtod_reduce",
		.hide	= 1,
		.def	= "0",
		.category = FIO_OPT_C_STAT,
		.group	= FIO_OPT_G_INVALID,
	},
	{
		.name	= "gtod_cpu",
		.lname	= "Dedicated gettimeofday() CPU",
		.type	= FIO_OPT_INT,
		.cb	= str_gtod_cpu_cb,
		.help	= "Set up dedicated gettimeofday() thread on this CPU",
		.verify	= gtod_cpu_verify,
		.category = FIO_OPT_C_GENERAL,
		.group	= FIO_OPT_G_CLOCK,
	},
	{
		.name	= "unified_rw_reporting",
		.type	= FIO_OPT_BOOL,
		.off1	= td_var_offset(unified_rw_rep),
		.help	= "Unify reporting across data direction",
		.def	= "0",
		.category = FIO_OPT_C_GENERAL,
		.group	= FIO_OPT_G_INVALID,
	},
	{
		.name	= "continue_on_error",
		.lname	= "Continue on error",
		.type	= FIO_OPT_STR,
		.off1	= td_var_offset(continue_on_error),
		.help	= "Continue on non-fatal errors during IO",
		.def	= "none",
		.category = FIO_OPT_C_GENERAL,
		.group	= FIO_OPT_G_ERR,
		.posval = {
			  { .ival = "none",
			    .oval = ERROR_TYPE_NONE,
			    .help = "Exit when an error is encountered",
			  },
			  { .ival = "read",
			    .oval = ERROR_TYPE_READ,
			    .help = "Continue on read errors only",
			  },
			  { .ival = "write",
			    .oval = ERROR_TYPE_WRITE,
			    .help = "Continue on write errors only",
			  },
			  { .ival = "io",
			    .oval = ERROR_TYPE_READ | ERROR_TYPE_WRITE,
			    .help = "Continue on any IO errors",
			  },
			  { .ival = "verify",
			    .oval = ERROR_TYPE_VERIFY,
			    .help = "Continue on verify errors only",
			  },
			  { .ival = "all",
			    .oval = ERROR_TYPE_ANY,
			    .help = "Continue on all io and verify errors",
			  },
			  { .ival = "0",
			    .oval = ERROR_TYPE_NONE,
			    .help = "Alias for 'none'",
			  },
			  { .ival = "1",
			    .oval = ERROR_TYPE_ANY,
			    .help = "Alias for 'all'",
			  },
		},
	},
	{
		.name	= "ignore_error",
		.type	= FIO_OPT_STR,
		.cb	= str_ignore_error_cb,
		.help	= "Set a specific list of errors to ignore",
		.parent	= "rw",
		.category = FIO_OPT_C_GENERAL,
		.group	= FIO_OPT_G_ERR,
	},
	{
		.name	= "error_dump",
		.type	= FIO_OPT_BOOL,
		.off1	= td_var_offset(error_dump),
		.def	= "0",
		.help	= "Dump info on each error",
		.category = FIO_OPT_C_GENERAL,
		.group	= FIO_OPT_G_ERR,
	},
	{
		.name	= "profile",
		.lname	= "Profile",
		.type	= FIO_OPT_STR_STORE,
		.off1	= td_var_offset(profile),
		.help	= "Select a specific builtin performance test",
		.category = FIO_OPT_C_PROFILE,
		.group	= FIO_OPT_G_INVALID,
	},
	{
		.name	= "cgroup",
		.lname	= "Cgroup",
		.type	= FIO_OPT_STR_STORE,
		.off1	= td_var_offset(cgroup),
		.help	= "Add job to cgroup of this name",
		.category = FIO_OPT_C_GENERAL,
		.group	= FIO_OPT_G_CGROUP,
	},
	{
		.name	= "cgroup_nodelete",
		.lname	= "Cgroup no-delete",
		.type	= FIO_OPT_BOOL,
		.off1	= td_var_offset(cgroup_nodelete),
		.help	= "Do not delete cgroups after job completion",
		.def	= "0",
		.parent	= "cgroup",
		.category = FIO_OPT_C_GENERAL,
		.group	= FIO_OPT_G_CGROUP,
	},
	{
		.name	= "cgroup_weight",
		.lname	= "Cgroup weight",
		.type	= FIO_OPT_INT,
		.off1	= td_var_offset(cgroup_weight),
		.help	= "Use given weight for cgroup",
		.minval = 100,
		.maxval	= 1000,
		.parent	= "cgroup",
		.category = FIO_OPT_C_GENERAL,
		.group	= FIO_OPT_G_CGROUP,
	},
	{
		.name	= "uid",
		.lname	= "User ID",
		.type	= FIO_OPT_INT,
		.off1	= td_var_offset(uid),
		.help	= "Run job with this user ID",
		.category = FIO_OPT_C_GENERAL,
		.group	= FIO_OPT_G_CRED,
	},
	{
		.name	= "gid",
		.lname	= "Group ID",
		.type	= FIO_OPT_INT,
		.off1	= td_var_offset(gid),
		.help	= "Run job with this group ID",
		.category = FIO_OPT_C_GENERAL,
		.group	= FIO_OPT_G_CRED,
	},
	{
		.name	= "kb_base",
		.lname	= "KB Base",
		.type	= FIO_OPT_INT,
		.off1	= td_var_offset(kb_base),
		.verify	= kb_base_verify,
		.prio	= 1,
		.def	= "1024",
		.help	= "How many bytes per KB for reporting (1000 or 1024)",
		.category = FIO_OPT_C_GENERAL,
		.group	= FIO_OPT_G_INVALID,
	},
	{
		.name	= "hugepage-size",
		.lname	= "Hugepage size",
		.type	= FIO_OPT_INT,
		.off1	= td_var_offset(hugepage_size),
		.help	= "When using hugepages, specify size of each page",
		.def	= __fio_stringify(FIO_HUGE_PAGE),
		.interval = 1024 * 1024,
		.category = FIO_OPT_C_GENERAL,
		.group	= FIO_OPT_G_INVALID,
	},
	{
		.name	= "flow_id",
		.lname	= "I/O flow ID",
		.type	= FIO_OPT_INT,
		.off1	= td_var_offset(flow_id),
		.help	= "The flow index ID to use",
		.def	= "0",
		.category = FIO_OPT_C_IO,
		.group	= FIO_OPT_G_IO_FLOW,
	},
	{
		.name	= "flow",
		.lname	= "I/O flow weight",
		.type	= FIO_OPT_INT,
		.off1	= td_var_offset(flow),
		.help	= "Weight for flow control of this job",
		.parent	= "flow_id",
		.hide	= 1,
		.def	= "0",
		.category = FIO_OPT_C_IO,
		.group	= FIO_OPT_G_IO_FLOW,
	},
	{
		.name	= "flow_watermark",
		.lname	= "I/O flow watermark",
		.type	= FIO_OPT_INT,
		.off1	= td_var_offset(flow_watermark),
		.help	= "High watermark for flow control. This option"
			" should be set to the same value for all threads"
			" with non-zero flow.",
		.parent	= "flow_id",
		.hide	= 1,
		.def	= "1024",
		.category = FIO_OPT_C_IO,
		.group	= FIO_OPT_G_IO_FLOW,
	},
	{
		.name	= "flow_sleep",
		.lname	= "I/O flow sleep",
		.type	= FIO_OPT_INT,
		.off1	= td_var_offset(flow_sleep),
		.help	= "How many microseconds to sleep after being held"
			" back by the flow control mechanism",
		.parent	= "flow_id",
		.hide	= 1,
		.def	= "0",
		.category = FIO_OPT_C_IO,
		.group	= FIO_OPT_G_IO_FLOW,
	},
	{
		.name = NULL,
	},
};

static void add_to_lopt(struct option *lopt, struct fio_option *o,
			const char *name, int val)
{
	lopt->name = (char *) name;
	lopt->val = val;
	if (o->type == FIO_OPT_STR_SET)
		lopt->has_arg = no_argument;
	else
		lopt->has_arg = required_argument;
}

static void options_to_lopts(struct fio_option *opts,
			      struct option *long_options,
			      int i, int option_type)
{
	struct fio_option *o = &opts[0];
	while (o->name) {
		add_to_lopt(&long_options[i], o, o->name, option_type);
		if (o->alias) {
			i++;
			add_to_lopt(&long_options[i], o, o->alias, option_type);
		}

		i++;
		o++;
		assert(i < FIO_NR_OPTIONS);
	}
}

void fio_options_set_ioengine_opts(struct option *long_options,
				   struct thread_data *td)
{
	unsigned int i;

	i = 0;
	while (long_options[i].name) {
		if (long_options[i].val == FIO_GETOPT_IOENGINE) {
			memset(&long_options[i], 0, sizeof(*long_options));
			break;
		}
		i++;
	}

	/*
	 * Just clear out the prior ioengine options.
	 */
	if (!td || !td->eo)
		return;

	options_to_lopts(td->io_ops->options, long_options, i,
			 FIO_GETOPT_IOENGINE);
}

void fio_options_dup_and_init(struct option *long_options)
{
	unsigned int i;

	options_init(fio_options);

	i = 0;
	while (long_options[i].name)
		i++;

	options_to_lopts(fio_options, long_options, i, FIO_GETOPT_JOB);
}

struct fio_keyword {
	const char *word;
	const char *desc;
	char *replace;
};

static struct fio_keyword fio_keywords[] = {
	{
		.word	= "$pagesize",
		.desc	= "Page size in the system",
	},
	{
		.word	= "$mb_memory",
		.desc	= "Megabytes of memory online",
	},
	{
		.word	= "$ncpus",
		.desc	= "Number of CPUs online in the system",
	},
	{
		.word	= NULL,
	},
};

void fio_keywords_init(void)
{
	unsigned long long mb_memory;
	char buf[128];
	long l;

	sprintf(buf, "%lu", (unsigned long) page_size);
	fio_keywords[0].replace = strdup(buf);

	mb_memory = os_phys_mem() / (1024 * 1024);
	sprintf(buf, "%llu", mb_memory);
	fio_keywords[1].replace = strdup(buf);

	l = cpus_online();
	sprintf(buf, "%lu", l);
	fio_keywords[2].replace = strdup(buf);
}

#define BC_APP		"bc"

static char *bc_calc(char *str)
{
	char buf[128], *tmp;
	FILE *f;
	int ret;

	/*
	 * No math, just return string
	 */
	if ((!strchr(str, '+') && !strchr(str, '-') && !strchr(str, '*') &&
	     !strchr(str, '/')) || strchr(str, '\''))
		return str;

	/*
	 * Split option from value, we only need to calculate the value
	 */
	tmp = strchr(str, '=');
	if (!tmp)
		return str;

	tmp++;

	/*
	 * Prevent buffer overflows; such a case isn't reasonable anyway
	 */
	if (strlen(str) >= 128 || strlen(tmp) > 100)
		return str;

	sprintf(buf, "which %s > /dev/null", BC_APP);
	if (system(buf)) {
		log_err("fio: bc is needed for performing math\n");
		return NULL;
	}

	sprintf(buf, "echo '%s' | %s", tmp, BC_APP);
	f = popen(buf, "r");
	if (!f)
		return NULL;

	ret = fread(&buf[tmp - str], 1, 128 - (tmp - str), f);
	if (ret <= 0)
		return NULL;

	pclose(f);
	buf[(tmp - str) + ret - 1] = '\0';
	memcpy(buf, str, tmp - str);
	free(str);
	return strdup(buf);
}

/*
 * Return a copy of the input string with substrings of the form ${VARNAME}
 * substituted with the value of the environment variable VARNAME.  The
 * substitution always occurs, even if VARNAME is empty or the corresponding
 * environment variable undefined.
 */
static char *option_dup_subs(const char *opt)
{
	char out[OPT_LEN_MAX+1];
	char in[OPT_LEN_MAX+1];
	char *outptr = out;
	char *inptr = in;
	char *ch1, *ch2, *env;
	ssize_t nchr = OPT_LEN_MAX;
	size_t envlen;

	if (strlen(opt) + 1 > OPT_LEN_MAX) {
		log_err("OPT_LEN_MAX (%d) is too small\n", OPT_LEN_MAX);
		return NULL;
	}

	in[OPT_LEN_MAX] = '\0';
	strncpy(in, opt, OPT_LEN_MAX);

	while (*inptr && nchr > 0) {
		if (inptr[0] == '$' && inptr[1] == '{') {
			ch2 = strchr(inptr, '}');
			if (ch2 && inptr+1 < ch2) {
				ch1 = inptr+2;
				inptr = ch2+1;
				*ch2 = '\0';

				env = getenv(ch1);
				if (env) {
					envlen = strlen(env);
					if (envlen <= nchr) {
						memcpy(outptr, env, envlen);
						outptr += envlen;
						nchr -= envlen;
					}
				}

				continue;
			}
		}

		*outptr++ = *inptr++;
		--nchr;
	}

	*outptr = '\0';
	return strdup(out);
}

/*
 * Look for reserved variable names and replace them with real values
 */
static char *fio_keyword_replace(char *opt)
{
	char *s;
	int i;
	int docalc = 0;

	for (i = 0; fio_keywords[i].word != NULL; i++) {
		struct fio_keyword *kw = &fio_keywords[i];

		while ((s = strstr(opt, kw->word)) != NULL) {
			char *new = malloc(strlen(opt) + 1);
			char *o_org = opt;
			int olen = s - opt;
			int len;

			/*
			 * Copy part of the string before the keyword and
			 * sprintf() the replacement after it.
			 */
			memcpy(new, opt, olen);
			len = sprintf(new + olen, "%s", kw->replace);

			/*
			 * If there's more in the original string, copy that
			 * in too
			 */
			opt += strlen(kw->word) + olen;
			if (strlen(opt))
				memcpy(new + olen + len, opt, opt - o_org - 1);

			/*
			 * replace opt and free the old opt
			 */
			opt = new;
			free(o_org);

			docalc = 1;
		}
	}

	/*
	 * Check for potential math and invoke bc, if possible
	 */
	if (docalc)
		opt = bc_calc(opt);

	return opt;
}

static char **dup_and_sub_options(char **opts, int num_opts)
{
	int i;
	char **opts_copy = malloc(num_opts * sizeof(*opts));
	for (i = 0; i < num_opts; i++) {
		opts_copy[i] = option_dup_subs(opts[i]);
		if (!opts_copy[i])
			continue;
		opts_copy[i] = fio_keyword_replace(opts_copy[i]);
	}
	return opts_copy;
}

int fio_options_parse(struct thread_data *td, char **opts, int num_opts)
{
	int i, ret, unknown;
	char **opts_copy;

	sort_options(opts, fio_options, num_opts);
	opts_copy = dup_and_sub_options(opts, num_opts);

	for (ret = 0, i = 0, unknown = 0; i < num_opts; i++) {
		struct fio_option *o;
		int newret = parse_option(opts_copy[i], opts[i], fio_options,
						&o, td);

		if (opts_copy[i]) {
			if (newret && !o) {
				unknown++;
				continue;
			}
			free(opts_copy[i]);
			opts_copy[i] = NULL;
		}

		ret |= newret;
	}

	if (unknown) {
		ret |= ioengine_load(td);
		if (td->eo) {
			sort_options(opts_copy, td->io_ops->options, num_opts);
			opts = opts_copy;
		}
		for (i = 0; i < num_opts; i++) {
			struct fio_option *o = NULL;
			int newret = 1;
			if (!opts_copy[i])
				continue;

			if (td->eo)
				newret = parse_option(opts_copy[i], opts[i],
						      td->io_ops->options, &o,
						      td->eo);

			ret |= newret;
			if (!o)
				log_err("Bad option <%s>\n", opts[i]);

			free(opts_copy[i]);
			opts_copy[i] = NULL;
		}
	}

	free(opts_copy);
	return ret;
}

int fio_cmd_option_parse(struct thread_data *td, const char *opt, char *val)
{
	return parse_cmd_option(opt, val, fio_options, td);
}

int fio_cmd_ioengine_option_parse(struct thread_data *td, const char *opt,
				char *val)
{
	return parse_cmd_option(opt, val, td->io_ops->options, td);
}

void fio_fill_default_options(struct thread_data *td)
{
	fill_default_options(td, fio_options);
}

int fio_show_option_help(const char *opt)
{
	return show_cmd_help(fio_options, opt);
}

void options_mem_dupe(void *data, struct fio_option *options)
{
	struct fio_option *o;
	char **ptr;

	for (o = &options[0]; o->name; o++) {
		if (o->type != FIO_OPT_STR_STORE)
			continue;

		ptr = td_var(data, o->off1);
		if (*ptr)
			*ptr = strdup(*ptr);
	}
}

/*
 * dupe FIO_OPT_STR_STORE options
 */
void fio_options_mem_dupe(struct thread_data *td)
{
	options_mem_dupe(&td->o, fio_options);

	if (td->eo && td->io_ops) {
		void *oldeo = td->eo;

		td->eo = malloc(td->io_ops->option_struct_size);
		memcpy(td->eo, oldeo, td->io_ops->option_struct_size);
		options_mem_dupe(td->eo, td->io_ops->options);
	}
}

unsigned int fio_get_kb_base(void *data)
{
	struct thread_options *o = data;
	unsigned int kb_base = 0;

	if (o)
		kb_base = o->kb_base;
	if (!kb_base)
		kb_base = 1024;

	return kb_base;
}

int add_option(struct fio_option *o)
{
	struct fio_option *__o;
	int opt_index = 0;

	__o = fio_options;
	while (__o->name) {
		opt_index++;
		__o++;
	}

	memcpy(&fio_options[opt_index], o, sizeof(*o));
	return 0;
}

void invalidate_profile_options(const char *prof_name)
{
	struct fio_option *o;

	o = fio_options;
	while (o->name) {
		if (o->prof_name && !strcmp(o->prof_name, prof_name)) {
			o->type = FIO_OPT_INVALID;
			o->prof_name = NULL;
		}
		o++;
	}
}

void add_opt_posval(const char *optname, const char *ival, const char *help)
{
	struct fio_option *o;
	unsigned int i;

	o = find_option(fio_options, optname);
	if (!o)
		return;

	for (i = 0; i < PARSE_MAX_VP; i++) {
		if (o->posval[i].ival)
			continue;

		o->posval[i].ival = ival;
		o->posval[i].help = help;
		break;
	}
}

void del_opt_posval(const char *optname, const char *ival)
{
	struct fio_option *o;
	unsigned int i;

	o = find_option(fio_options, optname);
	if (!o)
		return;

	for (i = 0; i < PARSE_MAX_VP; i++) {
		if (!o->posval[i].ival)
			continue;
		if (strcmp(o->posval[i].ival, ival))
			continue;

		o->posval[i].ival = NULL;
		o->posval[i].help = NULL;
	}
}

void fio_options_free(struct thread_data *td)
{
	options_free(fio_options, td);
	if (td->eo && td->io_ops && td->io_ops->options) {
		options_free(td->io_ops->options, td->eo);
		free(td->eo);
		td->eo = NULL;
	}
}

struct fio_option *fio_option_find(const char *name)
{
	return find_option(fio_options, name);
}
<|MERGE_RESOLUTION|>--- conflicted
+++ resolved
@@ -1157,7 +1157,6 @@
 		.group	= FIO_OPT_G_FILENAME,
 	},
 	{
-<<<<<<< HEAD
 		.name	= "directory",
 		.lname	= "Directory",
 		.type	= FIO_OPT_STR_STORE,
@@ -1166,7 +1165,8 @@
 		.help	= "Directory to store files in",
 		.category = FIO_OPT_C_FILE,
 		.group	= FIO_OPT_G_FILENAME,
-=======
+	},
+	{
 		.name	= "filename_format",
 		.type	= FIO_OPT_STR_STORE,
 		.off1	= td_var_offset(filename_format),
@@ -1182,7 +1182,6 @@
 		.prio	= 1,
 		.def	= "1024",
 		.help	= "How many bytes per KB for reporting (1000 or 1024)",
->>>>>>> d686990a
 	},
 	{
 		.name	= "unit_base",
