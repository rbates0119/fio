--- conflicted
+++ resolved
@@ -16,11 +16,7 @@
 				struct zbd_zone *zones, unsigned int nr_zones);
 extern int zbd_zone_mgmt_report(struct thread_data *td, struct fio_file *f,
 		  uint64_t offset, struct zbd_zone *zones,
-<<<<<<< HEAD
-		  unsigned int nr_zones);
-=======
 		  unsigned int nr_zones, uint16_t block_size);
->>>>>>> da93b018
 extern int blkzoned_reset_wp(struct thread_data *td, const struct fio_file *f,
 				uint64_t offset, uint64_t length);
 extern char *read_file(const char *path);
@@ -62,11 +58,7 @@
 }
 static int zbd_zone_mgmt_report(struct thread_data *td, struct fio_file *f,
 		  uint64_t offset, struct zbd_zone *zones,
-<<<<<<< HEAD
-		  unsigned int nr_zones)
-=======
 		  unsigned int nr_zones, uint16_t block_size);
->>>>>>> da93b018
 {
 	return -EIO;
 }
