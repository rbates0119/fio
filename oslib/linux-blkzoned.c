/*
 * Copyright (C) 2020 Western Digital Corporation or its affiliates.
 *
 * This file is released under the GPL.
 */
#include <errno.h>
#include <string.h>
#include <stdlib.h>
#include <dirent.h>
#include <fcntl.h>
#include <sys/ioctl.h>
#include <sys/stat.h>
#include <unistd.h>

#include "file.h"
#include "fio.h"
#include "lib/pow2.h"
#include "log.h"
#include "oslib/asprintf.h"
#include "smalloc.h"
#include "verify.h"
#include "zbd_types.h"

#include <linux/blkzoned.h>
#include <linux/nvme_ioctl.h>

#define	NVME_ZONE_MGMT_SEND_ZRWAA	9
#define NVME_ZONE_ACTION_OPEN       	0x3
#define NVME_ZONE_ACTION_COMMIT		0x11


/*
 * Read up to 255 characters from the first line of a file. Strip the trailing
 * newline.
 */
char *read_file(const char *path)
{
	char line[256], *p = line;
	FILE *f;

	f = fopen(path, "rb");
	if (!f)
		return NULL;
	if (!fgets(line, sizeof(line), f))
		line[0] = '\0';
	strsep(&p, "\n");
	fclose(f);

	return strdup(line);
}

int blkzoned_get_zoned_model(struct thread_data *td, struct fio_file *f,
			     enum zbd_zoned_model *model)
{
	const char *file_name = f->file_name;
	char *zoned_attr_path = NULL;
	char *model_str = NULL;
	struct stat statbuf;
	char *sys_devno_path = NULL;
	char *part_attr_path = NULL;
	char *part_str = NULL;
	char sys_path[PATH_MAX];
	ssize_t sz;
	char *delim = NULL;

	if (f->filetype != FIO_TYPE_BLOCK) {
		*model = ZBD_IGNORE;
		return 0;
	}

	*model = ZBD_NONE;

	if (stat(file_name, &statbuf) < 0)
		goto out;

	if (asprintf(&sys_devno_path, "/sys/dev/block/%d:%d",
		     major(statbuf.st_rdev), minor(statbuf.st_rdev)) < 0)
		goto out;

	sz = readlink(sys_devno_path, sys_path, sizeof(sys_path) - 1);
	if (sz < 0)
		goto out;
	sys_path[sz] = '\0';

	/*
	 * If the device is a partition device, cut the device name in the
	 * canonical sysfs path to obtain the sysfs path of the holder device.
	 *   e.g.:  /sys/devices/.../sda/sda1 -> /sys/devices/.../sda
	 */
	if (asprintf(&part_attr_path, "/sys/dev/block/%s/partition",
		     sys_path) < 0)
		goto out;
	part_str = read_file(part_attr_path);
	if (part_str && *part_str == '1') {
		delim = strrchr(sys_path, '/');
		if (!delim)
			goto out;
		*delim = '\0';
	}

	if (asprintf(&zoned_attr_path,
		     "/sys/dev/block/%s/queue/zoned", sys_path) < 0)
		goto out;

	model_str = read_file(zoned_attr_path);
	if (!model_str)
		goto out;
	dprint(FD_ZBD, "%s: zbd model string: %s\n", file_name, model_str);
	if (strcmp(model_str, "host-aware") == 0)
		*model = ZBD_HOST_AWARE;
	else if (strcmp(model_str, "host-managed") == 0)
		*model = ZBD_HOST_MANAGED;
out:
	free(model_str);
	free(zoned_attr_path);
	free(part_str);
	free(part_attr_path);
	free(sys_devno_path);
	return 0;
}

static uint64_t zone_capacity(struct blk_zone_report *hdr,
			      struct blk_zone *blkz)
{
#ifdef CONFIG_HAVE_REP_CAPACITY
	if (hdr->flags & BLK_ZONE_REP_CAPACITY)
		return blkz->capacity << 9;
#endif
	return blkz->len << 9;
}

int blkzoned_report_zones(struct thread_data *td, struct fio_file *f,
			  uint64_t offset, struct zbd_zone *zones,
			  unsigned int nr_zones)
{
	struct blk_zone_report *hdr = NULL;
	struct blk_zone *blkz;
	struct zbd_zone *z;
	unsigned int i;
	int fd = -1, ret;

	fd = open(f->file_name, O_RDONLY | O_LARGEFILE);
	if (fd < 0)
		return -errno;

	hdr = calloc(1, sizeof(struct blk_zone_report) +
			nr_zones * sizeof(struct blk_zone));
	if (!hdr) {
		ret = -ENOMEM;
		goto out;
	}

	hdr->nr_zones = nr_zones;
	hdr->sector = offset >> 9;
	ret = ioctl(fd, BLKREPORTZONE, hdr);
	if (ret) {
		ret = -errno;
		goto out;
	}

	nr_zones = hdr->nr_zones;
	blkz = (void *) hdr + sizeof(*hdr);
	z = &zones[0];
	for (i = 0; i < nr_zones; i++, z++, blkz++) {
		z->start = blkz->start << 9;
		z->wp = blkz->wp << 9;
		z->len = blkz->len << 9;
		z->capacity = zone_capacity(hdr, blkz);

		switch (blkz->type) {
		case BLK_ZONE_TYPE_CONVENTIONAL:
			z->type = ZBD_ZONE_TYPE_CNV;
			break;
		case BLK_ZONE_TYPE_SEQWRITE_REQ:
			z->type = ZBD_ZONE_TYPE_SWR;
			break;
		case BLK_ZONE_TYPE_SEQWRITE_PREF:
			z->type = ZBD_ZONE_TYPE_SWP;
			break;
		default:
			td_verror(td, errno, "invalid zone type");
			log_err("%s: invalid type for zone at sector %llu.\n",
				f->file_name, (unsigned long long)offset >> 9);
			ret = -EIO;
			goto out;
		}

		switch (blkz->cond) {
		case BLK_ZONE_COND_NOT_WP:
			z->cond = ZBD_ZONE_COND_NOT_WP;
			break;
		case BLK_ZONE_COND_EMPTY:
			z->cond = ZBD_ZONE_COND_EMPTY;
			break;
		case BLK_ZONE_COND_IMP_OPEN:
			z->cond = ZBD_ZONE_COND_IMP_OPEN;
			break;
		case BLK_ZONE_COND_EXP_OPEN:
			z->cond = ZBD_ZONE_COND_EXP_OPEN;
			break;
		case BLK_ZONE_COND_CLOSED:
			z->cond = ZBD_ZONE_COND_CLOSED;
			break;
		case BLK_ZONE_COND_FULL:
			z->cond = ZBD_ZONE_COND_FULL;
			break;
		case BLK_ZONE_COND_READONLY:
		case BLK_ZONE_COND_OFFLINE:
		default:
			/* Treat all these conditions as offline (don't use!) */
			z->cond = ZBD_ZONE_COND_OFFLINE;
			break;
		}
	}

	ret = nr_zones;
out:
	free(hdr);
	close(fd);

	return ret;
}

int zbd_zone_mgmt_report(struct thread_data *td, struct fio_file *f,
			  uint64_t offset, struct zbd_zone *zones,
<<<<<<< HEAD
			  unsigned int nr_zones)
=======
			  unsigned int nr_zones, uint16_t block_size)
>>>>>>> da93b018
{
	struct nvme_zone_report_header	*hdr = NULL;
	struct nvme_zone_log *zone_log;
	struct zbd_zone *z;
	unsigned int i;
	int fd = -1, ret;
	int log_len;
	void * buff;
	uint16_t zone_info_sz;
	struct nvme_passthru_cmd cmd;
	memset(&cmd, 0, sizeof(cmd));

	zone_info_sz = sizeof(struct nvme_zone_log);
	log_len = sizeof(struct nvme_zone_report_header) + (sizeof(struct nvme_zone_log) * nr_zones);
	buff = calloc(1, log_len);
	if (!buff) {
		ret = -ENOMEM;
		goto out;
	}

	fd = f->fd;
	if (fd < 0) {
		fd = open(f->file_name, O_RDWR | O_LARGEFILE);
		if (fd < 0)
			return -errno;
	}

	cmd.opcode		=  nvme_cmd_zone_mgmt_recv;
	cmd.nsid		= td->o.ns_id;
	cmd.cdw10		= offset & 0xffffffff;
	cmd.cdw11		= offset >> 32;
	cmd.cdw13		= 0;
	cmd.cdw12		= (log_len / 4) - 1,
	cmd.addr		= (__u64)(uintptr_t)buff;
	cmd.data_len	= log_len;

	ret = ioctl(fd, NVME_IOCTL_IO_CMD, &cmd);
	if (ret) {
		ret = -errno;
		dprint(FD_ZBD, "zbd_zone_mgmt_report: Failed, ret = %d\n", ret);
		goto out;
	}

	hdr = (struct nvme_zone_report_header *)buff;
	buff += sizeof(*hdr);
	nr_zones = hdr->nr_zones;
	z = &zones[0];
	dprint(FD_ZBD, "zbd_zone_mgmt_report: num zones = %d, id = %d\n", nr_zones, td->thread_number);
	for (i = 0; i < nr_zones; i++, z++) {
		zone_log = (struct nvme_zone_log *)buff;

<<<<<<< HEAD
		z->start = zone_log->slba << 12;
		z->wp = zone_log->wp << 12;
		z->capacity = zone_log->capacity << 12;
=======
		z->start = zone_log->slba * block_size;
		z->wp = zone_log->wp * block_size;
		z->capacity = zone_log->capacity * block_size;
>>>>>>> da93b018
		z->attr = zone_log->zone_attrs;

		switch (zone_log->zone_type) {
		case BLK_ZONE_TYPE_CONVENTIONAL:
			z->type = ZBD_ZONE_TYPE_CNV;
			break;
		case BLK_ZONE_TYPE_SEQWRITE_REQ:
			z->type = ZBD_ZONE_TYPE_SWR;
			break;
		case BLK_ZONE_TYPE_SEQWRITE_PREF:
			z->type = ZBD_ZONE_TYPE_SWP;
			break;
		default:
			td_verror(td, errno, "invalid zone type");
			log_err("zbd_zone_mgmt_report %s: invalid type %d for zone at sector %llu.\n",
				f->file_name, zone_log->zone_type, (unsigned long long)(offset >> 9));
			ret = -EIO;
			goto out;
		}

		switch (zone_log->zone_state) {
		case NVME_ZONE_EMPTY:
			z->cond = ZBD_ZONE_COND_EMPTY;
			break;
		case NVME_ZONE_IMPLICITLY_OPENED:
			z->cond = ZBD_ZONE_COND_IMP_OPEN;
			break;
		case NVME_ZONE_EXPLICITLY_OPENED:
			z->cond = ZBD_ZONE_COND_EXP_OPEN;
			break;
		case NVME_ZONE_CLOSED:
			z->cond = ZBD_ZONE_COND_CLOSED;
			break;
		case NVME_ZONE_FULL:
			z->cond = ZBD_ZONE_COND_FULL;
			break;
		case NVME_ZONE_READONLY:
		case NVME_ZONE_OFFLINE:
		default:
			/* Treat all these conditions as offline (don't use!) */
			z->cond = ZBD_ZONE_COND_OFFLINE;
			break;
		}
		buff += zone_info_sz;
	}

	ret = nr_zones;
out:
	free((void*)hdr);
	close(fd);
	return ret;
}

int blkzoned_reset_wp(struct thread_data *td, struct fio_file *f,
		      uint64_t offset, uint64_t length)
{
	struct blk_zone_range zr = {
		.sector         = offset >> 9,
		.nr_sectors     = length >> 9,
	};
	int fd, ret = 0;

	/* If the file is not yet opened, open it for this function. */
	fd = f->fd;
	if (fd < 0) {
		fd = open(f->file_name, O_RDWR | O_LARGEFILE);
		if (fd < 0)
			return -errno;
	}

	if (ioctl(fd, BLKRESETZONE, &zr) < 0)
		ret = -errno;

	if (f->fd < 0)
		close(fd);

	return ret;
}


int zbd_get_open_count(int fd, int nsid, int implicit)
{
	int ret;
	int log_len;
	struct nvme_zone_report_header * report_header;
	void * buff;
	struct nvme_passthru_cmd cmd;
	memset(&cmd, 0, sizeof(cmd));

	log_len = sizeof(struct nvme_zone_log) +
		sizeof(struct nvme_zone_report_header);

	buff = malloc(log_len);
	if (!buff) {
		return -1;
	}

	cmd.opcode     = nvme_cmd_zone_mgmt_recv;
	cmd.nsid       = nsid;
	cmd.cdw10      = 0;
	cmd.cdw11      = 0;
	cmd.cdw13      = (2 + implicit) << 8;
	cmd.addr       = (__u64)(uintptr_t)buff;
	cmd.data_len   = log_len;

	ret = ioctl(fd, NVME_IOCTL_IO_CMD, &cmd);
	if (ret > 0) {
		perror("zbd_get_open_count failed ioctl returned:");
		dprint(FD_ZBD, "zbd_get_open_count failed nsid = %d\n", nsid);
		return -1;
	}

	report_header = (struct nvme_zone_report_header *)buff;
	return report_header->nr_zones;

}

bool zbd_identify_ns(struct thread_data *td, struct fio_file *f, void *ns, void *ns_zns, int nsid)
{
	int fd, ret = 0;
	struct nvme_passthru_cmd cmd;
	memset(&cmd, 0, sizeof(cmd));

	fd = open(f->file_name, O_RDONLY | O_LARGEFILE);
	if (fd < 0) {
		ret = -errno;
		goto close;
	}

	cmd.opcode     = 6;				//nvme_admin_identify
	cmd.nsid       = nsid;
	cmd.cdw10      = 0; // NVME_ID_CNS_NS = 0x00,  Identify Namespace data structure
						// for the specified NSID or the common namespace capabilities for the NVM
	cmd.cdw11      = 0; // csi = 0 for cns
	cmd.addr       = (__u64)(uintptr_t)ns;
	cmd.data_len   = sizeof (struct nvme_id_ns); //4096;

	ret = ioctl(fd, NVME_IOCTL_ADMIN_CMD, &cmd);
	if (ret > 0) {
		perror("ioctl returned:");
	}
	cmd.cdw10      = 5;	// 	NVME_ID_CNS_CSI_ID_NS = 0x05, Identify I/O Command Set specific Namespace data structure
						// for the specified NSID for the I/O Command Set
	cmd.cdw11      = 2 << 24; // csi = 2 for zns
	cmd.addr       = (__u64)(uintptr_t)ns_zns;
	cmd.data_len   = sizeof (struct nvme_id_ns_zns); //4096;
	ret = ioctl(fd, NVME_IOCTL_ADMIN_CMD, &cmd);
	if (ret > 0) {
		perror("zbd_identify_ns: ioctl returned:");

	}

close:
	close(fd);
	if (ret != 0)
		return false;

	return true;
}

int zbd_get_nsid(struct fio_file *f)
{
	static struct stat nvme_stat;
	int fd, err = 0;

	fd = open(f->file_name, O_RDONLY | O_LARGEFILE);
	if (fd < 0) {
		err = -errno;
		goto close;
	}

	err = fstat(fd, &nvme_stat);

	if (err < 0)
		goto close;

	if (!S_ISBLK(nvme_stat.st_mode)) {
		log_err("Error: requesting namespace-id from non-block device\n");
		err = ENOTBLK;
		goto close;
	}

	err = ioctl(fd, NVME_IOCTL_ID);

close:
	close(fd);

	return err;

}

bool zbd_zone_reset(struct thread_data *td, struct fio_file *f, uint64_t slba, bool all_zones, int nsid)
{
	int fd, ret;
	bool reply = true;
	struct buf_output out;
	struct nvme_passthru_cmd cmd;
	memset(&cmd, 0, sizeof(cmd));

	fd = f->fd;
	if (fd < 0) {
		fd = open(f->file_name, O_RDWR | O_LARGEFILE);
		if (fd < 0)
			return false;
	}

	dprint(FD_ZBD, "zbd_zone_reset: filename = %s slba = 0x%lX, nsid = %d \n", f->file_name, slba, nsid);

	cmd.opcode     = nvme_cmd_zone_mgmt_send;
	cmd.nsid       = nsid;
	cmd.cdw10      = slba & 0xffffffff;
	cmd.cdw11      = slba >> 32;
	if (all_zones)
		cmd.cdw13      = (1 << NVME_ZONE_MGMT_SEND_SELECT_ALL) | NVME_ZONE_ACTION_RESET;
	else
		cmd.cdw13      = NVME_ZONE_ACTION_RESET;
	cmd.addr       = (__u64)(uintptr_t)NULL;
	cmd.data_len   = 0;

	if (all_zones) {
		buf_output_init(&out);
		__log_buf(&out, "Resetting all zones\n");
		log_info_buf(out.buf, out.buflen);
	}
	ret = ioctl(fd, NVME_IOCTL_IO_CMD, &cmd);

	if (ret > 0) {
		perror("zbd_zone_reset failed- ioctl returned: ");
		dprint(FD_ZBD, "zbd_zone_reset: ret = %d \n", ret);
		reply =  false;
	}

	if (all_zones)
		buf_output_free(&out);

	close(fd);

	return reply;
}

int zbd_issue_finish(struct thread_data *td, struct fio_file *f,
		      uint64_t offset, uint64_t length)
{

	struct blk_zone_range zr = {
		.sector         = offset >> 9,
		.nr_sectors     = length >> 9,
	};

	if (ioctl(f->fd, BLKFINISHZONE, &zr) < 0)
		return -errno;

	return 0;
}

bool zbd_issue_commit_zone(const struct fio_file *f, uint32_t zone_idx, uint64_t lba, uint64_t slba, int nsid)
{
	int ret;
	uint32_t cdw13 = 0;
	struct nvme_passthru_cmd cmd;

	memset(&cmd, 0, sizeof(cmd));
	cdw13 = NVME_ZONE_ACTION_COMMIT;

	cmd.opcode     = 0x79;				//nvme_cmd_zone_mgmt_send
	cmd.nsid       = nsid;
	cmd.cdw10      = lba & 0xffffffff;
	cmd.cdw11      = lba >> 32;
	cmd.cdw13      = cdw13;
	cmd.addr       = (__u64)(uintptr_t)NULL;
	cmd.data_len   = 0;

	dprint(FD_ZBD, "Issuing commit_zone to zone %d, slba 0x%lX, nsid %d, lba = 0x%lX\n", zone_idx,
						slba, nsid, lba);
	ret = ioctl(f->fd, NVME_IOCTL_IO_CMD, &cmd);
	if (ret > 0) {
		perror("zbd_issue_commit_zone failed - ioctl returned:");
		dprint(FD_ZBD, "zbd_issue_commit_zone failed: slba = 0x%lX, ret = %X \n", slba, ret);
		return false;
	}
	return true;
}

bool zbd_issue_exp_open_zrwa(const struct fio_file *f, uint32_t zone_idx,
		uint64_t slba , uint32_t nsid)
{
	int ret;
	uint32_t cdw13 = 0;
	uint32_t zrwaa = 1;
	struct nvme_passthru_cmd cmd;
	memset(&cmd, 0, sizeof(cmd));

	cdw13 = NVME_ZONE_ACTION_OPEN; //Open zone explicitly
	cdw13 |= zrwaa << NVME_ZONE_MGMT_SEND_ZRWAA; //Set this bit to indicate alloc zrwa

	cmd.opcode     = 0x79;				//nvme_cmd_zone_mgmt_send
	cmd.nsid       = nsid;
	cmd.cdw10      = slba & 0xffffffff;
	cmd.cdw11      = slba >> 32;
	cmd.cdw13      = cdw13;
	cmd.addr       = (__u64)(uintptr_t)NULL;
	cmd.data_len   = 0;

	dprint(FD_ZBD, "Issuing Exp-Open to zone %d, slba 0x%lX, nsid %d\n", zone_idx,
						slba, nsid);
	ret = ioctl(f->fd, NVME_IOCTL_IO_CMD, &cmd);
	if (ret > 0) {
		perror("zbd_issue_exp_open_zrwa failed - ioctl returned:");
		dprint(FD_ZBD, "zbd_issue_exp_open_zrwa failed: slba = 0x%lX \n", slba);
		return false;
	}
	return true;
}
<|MERGE_RESOLUTION|>--- conflicted
+++ resolved
@@ -223,11 +223,7 @@
 
 int zbd_zone_mgmt_report(struct thread_data *td, struct fio_file *f,
 			  uint64_t offset, struct zbd_zone *zones,
-<<<<<<< HEAD
-			  unsigned int nr_zones)
-=======
 			  unsigned int nr_zones, uint16_t block_size)
->>>>>>> da93b018
 {
 	struct nvme_zone_report_header	*hdr = NULL;
 	struct nvme_zone_log *zone_log;
@@ -279,15 +275,9 @@
 	for (i = 0; i < nr_zones; i++, z++) {
 		zone_log = (struct nvme_zone_log *)buff;
 
-<<<<<<< HEAD
-		z->start = zone_log->slba << 12;
-		z->wp = zone_log->wp << 12;
-		z->capacity = zone_log->capacity << 12;
-=======
 		z->start = zone_log->slba * block_size;
 		z->wp = zone_log->wp * block_size;
 		z->capacity = zone_log->capacity * block_size;
->>>>>>> da93b018
 		z->attr = zone_log->zone_attrs;
 
 		switch (zone_log->zone_type) {
