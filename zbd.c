--- conflicted
+++ resolved
@@ -78,11 +78,7 @@
 		if (strncmp("/dev/nvme", f->file_name, 9)) {
 			ret = blkzoned_report_zones(td, f, offset, zones, nr_zones);
 		} else {
-<<<<<<< HEAD
-			ret = zbd_zone_mgmt_report(td, f, offset, zones, nr_zones);
-=======
 			ret = zbd_zone_mgmt_report(td, f, offset, zones, nr_zones, block_size);
->>>>>>> da93b018
 			if (ret < 0)
 				ret = blkzoned_report_zones(td, f, offset, zones, nr_zones);
 		}
@@ -606,11 +602,6 @@
 			dprint(FD_ZBD, "parse_zone_info: reset zones failed \n");
 		td->o.reset_all_zones_first = false;
 	}
-<<<<<<< HEAD
-	zones[0].len = 0;
-	nrz = zbd_report_zones(td, f, 0, zones, ZBD_REPORT_MAX_ZONES);
-	if (nrz < 0) {
-=======
 
 	if (zbd_identify_ns(td, f, ns, ns_zns, td->o.ns_id)) {
 		bs = 4096;
@@ -656,7 +647,6 @@
 	zones[0].len = 0;
 	nrz = zbd_report_zones(td, f, 0, zones, ZBD_REPORT_MAX_ZONES, bs);
 	if (nrz <= 0) {
->>>>>>> da93b018
 		ret = nrz;
 		log_info("fio: report zones (offset 0) failed for %s (%d).\n",
 			 f->file_name, -ret);
@@ -669,14 +659,10 @@
 			zone_size = zones[0].len;
 	else
 		zone_size = zones[1].start - zones[0].start;
-<<<<<<< HEAD
-	nr_zones = (f->real_file_size + zone_size - 1) / zone_size;
-=======
 
 	nr_zones = ((f->real_file_size) + zone_size - 1) / zone_size;
 	dprint(FD_ZBD, "parse_zone_info: num zones = %d, zone log header zr_zones = %d, zone size = 0x%lX, file size = 0x%lX\n",
 			nr_zones, nrz, zone_size, f->real_file_size);
->>>>>>> da93b018
 	if (nr_zones != nrz) {
 		dprint(FD_ZBD, "parse_zone_info: num zones = %d, zone log header zr_zones = %d, zone size = 0x%lX, file size = 0x%lX\n",
 				nr_zones, nrz, zone_size, f->real_file_size);
@@ -767,10 +753,6 @@
 					p->wp = z->wp;
 					p->dev_wp = z->wp;
 					p->cond = z->cond;
-<<<<<<< HEAD
-					p->prev_commit_lba = p->wp;
-=======
->>>>>>> da93b018
 					/* If not zrwa mode and zone has zrwa allocation then issue finish zone when full */
 					if (!td->o.zrwa_alloc && (z->attr & NVME_ZONE_ATTR_RWA_ALLOCATED)) {
 						p->finish_zone = 1;
@@ -1216,10 +1198,7 @@
 		z->last_io = 0;
 		z->io_q_count = 0;
 		z->reset_zone = 0;
-<<<<<<< HEAD
 		z->open = 0;
-=======
->>>>>>> da93b018
 	}
 
 	return;
@@ -1482,10 +1461,7 @@
 		z->io_q_count = 0;
 		z->finish_zone = 0;
 		z->reset_zone = 0;
-<<<<<<< HEAD
 		z->open = 0;
-=======
->>>>>>> da93b018
 		z->wp = z->start + z->capacity;
 
 		for (i = 0; i < td->o.num_open_zones; i++) {
@@ -1539,13 +1515,7 @@
 				pthread_mutex_unlock(&f->zbd_info->mutex);
 			}
 		} else if (io_u->offset + io_u->buflen >= zbd_zone_capacity_end(td, z) && z->pending_ios == 0) {
-<<<<<<< HEAD
-			pthread_mutex_lock(&f->zbd_info->mutex);
 			zbd_close_zone(td, f, z - f->zbd_info->zone_info);
-			pthread_mutex_unlock(&f->zbd_info->mutex);
-=======
-			zbd_close_zone(td, f, z - f->zbd_info->zone_info);
->>>>>>> da93b018
 		} else {
 			if ((z->pending_ios == 0) &&
 					((z->start + z->capacity) - (io_u->offset + io_u->buflen) > 0) &&
@@ -1559,8 +1529,6 @@
 				assert(ret==0);
 				pthread_mutex_unlock(&f->zbd_info->mutex);
 			}
-<<<<<<< HEAD
-=======
 		}
 	}
 }
@@ -1674,7 +1642,6 @@
 			if(!zbd_issue_exp_open_zrwa(f, zone_idx, z->start / f->zbd_info->block_size, td->o.ns_id))
 				goto out;
 			z->cond = ZBD_ZONE_COND_EXP_OPEN;
->>>>>>> da93b018
 		}
 	} else {
 		z->cond = ZBD_ZONE_COND_IMP_OPEN;
@@ -1682,134 +1649,6 @@
 	td->o.open_zones[td->o.num_open_zones++] = zone_idx;
 	td->num_open_zones++;
 	z->open = 1;
-	dprint(FD_ZBD, "%s: opening zone %d, id = %d, open_zones = %d, total_open = %d%s \n",
-			f->file_name, zone_idx, td->thread_number, td->o.num_open_zones, td->num_open_zones, td->o.zrwa_alloc ? " with ZRWA": "");
-	dprint(FD_ZBD, "zbd_open_zone: zone %d start = 0x%lX, wp = 0x%lX\n",
-			zone_idx, z->start, z->wp);
-	res = true;
-
-out:
-	pthread_mutex_unlock(&f->zbd_info->mutex);
-	return res;
-}
-
-/*
- * Open a ZBD zone if it was not yet open. Returns true if either the zone was
- * already open or if opening a new zone is allowed. Returns false if the zone
- * was not yet open and opening a new zone would cause the zone limit to be
- * exceeded.
- */
-static bool zbd_open_zone(struct thread_data *td, const struct io_u *io_u,
-			  uint32_t zone_idx, bool force_open)
-{
-	const struct fio_file *f = io_u->file;
-	struct fio_zone_info *z = &f->zbd_info->zone_info[zone_idx];
-	bool res = true;
-	int i, open_count = 0;
-
-	if (!force_open) {
-
-		if (z->cond == ZBD_ZONE_COND_OFFLINE)
-			return false;
-
-		if ((!td_random(td) || td->o.perc_rand[DDIR_WRITE] == 0) &&
-				zbd_zone_full(td, f, z, 0)) {
-			return false;
-		}
-
-		if ((td_random(td) || td->o.perc_rand[DDIR_WRITE] > 0) &&
-				td->o.fill_empty_zones_first &&
-				(td->o.num_open_zones < td->o.max_open_zones)) {
-
-			if (zbd_zone_full(td, f, z, 0) ||
-					((full_zones(f) + td->o.num_open_zones) > (f->max_zone - f->min_zone + 1))) {
-				return false;
-			}
-		}
-
-		/*
-		 * Skip full zones with data verification enabled because resetting a
-		 * zone causes data loss and hence causes verification to fail.
-		 */
-		if (td->o.verify != VERIFY_NONE && zbd_zone_full(td, f, z, io_u->buflen))
-			return false;
-
-		if (td->o.issue_zone_finish)
-			z->finish_pct = td->o.finish_zone_pct;
-
-		pthread_mutex_lock(&f->zbd_info->mutex);
-
-		if (is_zone_open(td, zone_idx)) {
-			/*
-			 * If the zone is already open and going to be full by writes
-			 * in-flight, handle it as a full zone instead of an open zone.
-			 */
-			if ((z->wp >= zbd_zone_capacity_end(td, z)) ||
-					(((z->wp + io_u->buflen) > zbd_zone_capacity_end(td, z)) &&
-					(((z->wp + io_u->buflen) - zbd_zone_capacity_end(td, z)) < io_u->buflen))) {
-				res = false;
-			}
-			goto out;
-		} else {
-			/* if zone is open by another job then this job cannot open it. */
-			if (z->open) {
-				res = false;
-				goto out;
-			}
-		}
-		res = false;
-		/* Zero means no limit */
-		if ((td->o.max_open_zones > 0) && (td->o.num_open_zones >= td->o.max_open_zones))
-			goto out;
-	}
-
-	 /* Check if number of open zones reached one of limits. */
-
-	if ((td->num_open_zones >= g_mar) && !td->o.issue_zone_finish) {
-		if ((!td_random(td) && td->o.max_open_zones &&
-				td->o.num_open_zones == 1) || (td->o.max_open_zones &&
-				td->o.num_open_zones == (td->o.max_open_zones - 1))) {
-			/* Cover case where max zones are open and one is closed here but device
-			 * has not marked zone as full.  This causes io errors if io is
-			 * started on a new zone too soon.  Get number of open zones from device
-			 * until less than max open zones
-			 */
-
-			i=0;
-			open_count = zbd_get_open_count(f->fd, td->o.ns_id, td->o.zrwa_alloc);
-			if (open_count > g_mar) {
-			//	io_u_quiesce(td);
-				while ((open_count > g_mar) && i < 1000) {
-					usec_sleep(td,10);
-					open_count = zbd_get_open_count(f->fd, td->o.ns_id, td->o.zrwa_alloc);
-					i++;
-				}
-				assert(td->num_open_zones <= g_mar + 1);
-				dprint(FD_ZBD, "%s(%s): id = %d, open zones = %d, i = %d\n",
-					  __func__, f->file_name, td->thread_number, open_count, i);
-			}
-			if ( i == 1000)
-				log_err("%s(%s): io_u_quiesce, zone = %d, full zones = %d, open zones = %d, max_open = %d, pending io = %d\n",
-					__func__, f->file_name, zone_idx, full_zones(f), td->o.num_open_zones, td->o.max_open_zones, z->pending_ios);
-
-		}
-	}
-
-	// Issue an explicit open with ZRWAA bit set via io-passtrhu.
-	if (td->o.zrwa_alloc) {
-		if (z->cond == ZBD_ZONE_COND_EMPTY ||
-				z->cond == ZBD_ZONE_COND_CLOSED) {
-			if(!zbd_issue_exp_open_zrwa(f, zone_idx, z->start >> NVME_ZONE_LBA_SHIFT, td->o.ns_id))
-				goto out;
-			z->cond = ZBD_ZONE_COND_EXP_OPEN;
-		}
-	} else {
-		z->cond = ZBD_ZONE_COND_IMP_OPEN;
-	}
-	td->o.open_zones[td->o.num_open_zones++] = zone_idx;
-	td->num_open_zones++;
-	z->open = 1;
-	z->prev_commit_lba = z->wp;
 	dprint(FD_ZBD, "%s: opening zone %d, id = %d, open_zones = %d, total_open = %d%s \n",
 			f->file_name, zone_idx, td->thread_number, td->o.num_open_zones, td->num_open_zones, td->o.zrwa_alloc ? " with ZRWA": "");
 	dprint(FD_ZBD, "zbd_open_zone: zone %d start = 0x%lX, wp = 0x%lX\n",
@@ -2307,27 +2146,16 @@
 
 	if (td->o.exp_commit) {
 	    if (io_u->buflen < td->o.commit_gran) {
-<<<<<<< HEAD
 		    if ((z->prev_commit_lba > z->start) && (z->prev_commit_lba % td->o.commit_gran) == 0) {
 				if(!zbd_issue_commit_zone(f, zone_idx,
 					((z->prev_commit_lba >> NVME_ZONE_LBA_SHIFT) - 1),
 		    		(z->start >> NVME_ZONE_LBA_SHIFT), td->o.ns_id))
 					dprint(FD_ZBD, "commit zone failed on zone %d, at offset 0x%lX\n",
 					    zone_idx, ((z->prev_commit_lba >> NVME_ZONE_LBA_SHIFT) - 1));
-=======
-		    if ((io_u->offset + io_u->buflen) >= td->o.commit_gran &&
-			    !((io_u->offset + io_u->buflen) % td->o.commit_gran)) {
-		    if(!zbd_issue_commit_zone(f, zone_idx,
-		    		(((io_u->offset + io_u->buflen) / zbd_info->block_size) - 1),
-		    		(z->start / zbd_info->block_size), td->o.ns_id))
-			    dprint(FD_ZBD, "commit zone failed on zone %d, at offset %llu\n",
-							    zone_idx, io_u->offset + io_u->buflen);
->>>>>>> da93b018
 		    }
 	    	z->prev_commit_lba += io_u->buflen;
 	    } else {
 		    //In case io_u->buflen >= td->o.commit_gran
-<<<<<<< HEAD
 			if(!zbd_issue_commit_zone(f, zone_idx,
 				(((z->prev_commit_lba + io_u->buflen) >> NVME_ZONE_LBA_SHIFT) - 1),
 				z->start >> NVME_ZONE_LBA_SHIFT, td->o.ns_id)) {
@@ -2339,13 +2167,6 @@
 				z->dev_wp = z->prev_commit_lba;
 			}
 
-=======
-		    if(!zbd_issue_commit_zone(f, zone_idx,
-		    		(((io_u->offset + io_u->buflen) / zbd_info->block_size) - 1),
-		    		(z->start / zbd_info->block_size), td->o.ns_id))
-			    dprint(FD_ZBD, "commit zone failed on zone %d, at offset %llu\n",
-				    zone_idx, io_u->offset + io_u->buflen);
->>>>>>> da93b018
 	    }
 	}
 
