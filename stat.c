--- conflicted
+++ resolved
@@ -2748,11 +2748,8 @@
 	}
 
 	__add_stat_to_log(iolog, ddir, elapsed, td->o.log_max != 0, priority_bit);
-<<<<<<< HEAD
-=======
 
 	iolog->avg_last[ddir] = elapsed - (elapsed % iolog->avg_msec);
->>>>>>> fd80924b
 
 	return iolog->avg_msec;
 }
