/*
 * The io parts of the fio tool, includes workers for sync and mmap'ed
 * io, as well as both posix and linux libaio support.
 *
 * sync io is implemented on top of aio.
 *
 * This is not really specific to fio, if the get_io_u/put_io_u and
 * structures was pulled into this as well it would be a perfectly
 * generic io engine that could be used for other projects.
 *
 */
#include <stdlib.h>
#include <unistd.h>
#include <string.h>
#include <dlfcn.h>
#include <fcntl.h>
#include <assert.h>
#include <sys/types.h>
#include <dirent.h>

#include "fio.h"
#include "diskutil.h"
#include "zbd.h"

#ifndef F_LINUX_SPECIFIC_BASE
#define F_LINUX_SPECIFIC_BASE	1024
#define F_SET_STREAM_ID			(F_LINUX_SPECIFIC_BASE + 15)
#define F_SET_FILE_STREAM_ID	(F_LINUX_SPECIFIC_BASE + 16)
#endif

static FLIST_HEAD(engine_list);

static bool check_engine_ops(struct thread_data *td, struct ioengine_ops *ops)
{
	if (ops->version != FIO_IOOPS_VERSION) {
		log_err("bad ioops version %d (want %d)\n", ops->version,
							FIO_IOOPS_VERSION);
		return true;
	}

	if (!ops->queue) {
		log_err("%s: no queue handler\n", ops->name);
		return true;
	}

	/*
	 * sync engines only need a ->queue()
	 */
	if (ops->flags & FIO_SYNCIO)
		return false;

	/*
	 * async engines aren't reliable with offload
	 */
	if ((td->o.io_submit_mode == IO_MODE_OFFLOAD) &&
	    (ops->flags & FIO_NO_OFFLOAD)) {
		log_err("%s: can't be used with offloaded submit. Use a sync "
			"engine\n", ops->name);
		return true;
	}

	if (!ops->event || !ops->getevents) {
		log_err("%s: no event/getevents handler\n", ops->name);
		return true;
	}

	return false;
}

void unregister_ioengine(struct ioengine_ops *ops)
{
	dprint(FD_IO, "ioengine %s unregistered\n", ops->name);
	flist_del_init(&ops->list);
}

void register_ioengine(struct ioengine_ops *ops)
{
	dprint(FD_IO, "ioengine %s registered\n", ops->name);
	flist_add_tail(&ops->list, &engine_list);
}

static struct ioengine_ops *find_ioengine(const char *name)
{
	struct ioengine_ops *ops;
	struct flist_head *entry;

	flist_for_each(entry, &engine_list) {
		ops = flist_entry(entry, struct ioengine_ops, list);
		if (!strcmp(name, ops->name))
			return ops;
	}

	return NULL;
}

#ifdef CONFIG_DYNAMIC_ENGINES
static void *dlopen_external(struct thread_data *td, const char *engine)
{
	char engine_path[PATH_MAX];
	void *dlhandle;

<<<<<<< HEAD
	sprintf(engine_path, "%s/lib%s.so", FIO_EXT_ENG_DIR, engine);
=======
	sprintf(engine_path, "%s/fio-%s.so", FIO_EXT_ENG_DIR, engine);
>>>>>>> fd80924b

	dlhandle = dlopen(engine_path, RTLD_LAZY);
	if (!dlhandle)
		log_info("Engine %s not found; Either name is invalid, was not built, or fio-engine-%s package is missing.\n",
			 engine, engine);

	return dlhandle;
}
#else
#define dlopen_external(td, engine) (NULL)
#endif

static struct ioengine_ops *dlopen_ioengine(struct thread_data *td,
					    const char *engine_lib)
{
	struct ioengine_ops *ops;
	void *dlhandle;

	if (!strncmp(engine_lib, "linuxaio", 8) ||
	    !strncmp(engine_lib, "aio", 3))
		engine_lib = "libaio";

	dprint(FD_IO, "dload engine %s\n", engine_lib);

	dlerror();
	dlhandle = dlopen(engine_lib, RTLD_LAZY);
	if (!dlhandle) {
		dlhandle = dlopen_external(td, engine_lib);
		if (!dlhandle) {
			td_vmsg(td, -1, dlerror(), "dlopen");
			return NULL;
		}
	}

	/*
	 * Unlike the included modules, external engines should have a
	 * non-static ioengine structure that we can reference.
	 */
	ops = dlsym(dlhandle, engine_lib);
	if (!ops)
		ops = dlsym(dlhandle, "ioengine");

	/*
	 * For some external engines (like C++ ones) it is not that trivial
	 * to provide a non-static ionengine structure that we can reference.
	 * Instead we call a method which allocates the required ioengine
	 * structure.
	 */
	if (!ops) {
		get_ioengine_t get_ioengine = dlsym(dlhandle, "get_ioengine");

		if (get_ioengine)
			get_ioengine(&ops);
	}

	if (!ops) {
		td_vmsg(td, -1, dlerror(), "dlsym");
		dlclose(dlhandle);
		return NULL;
	}

	td->io_ops_dlhandle = dlhandle;
	return ops;
}

static struct ioengine_ops *__load_ioengine(const char *engine)
{
	/*
	 * linux libaio has alias names, so convert to what we want
	 */
	if (!strncmp(engine, "linuxaio", 8) || !strncmp(engine, "aio", 3)) {
		dprint(FD_IO, "converting ioengine name: %s -> libaio\n",
		       engine);
		engine = "libaio";
	}

	dprint(FD_IO, "load ioengine %s\n", engine);
	return find_ioengine(engine);
}

struct ioengine_ops *load_ioengine(struct thread_data *td)
{
	struct ioengine_ops *ops = NULL;
	const char *name;

	/*
	 * Use ->ioengine_so_path if an external ioengine path is specified.
	 * In this case, ->ioengine is "external" which also means the prefix
	 * for external ioengines "external:" is properly used.
	 */
	name = td->o.ioengine_so_path ?: td->o.ioengine;

	/*
	 * Try to load ->ioengine first, and if failed try to dlopen(3) either
	 * ->ioengine or ->ioengine_so_path.  This is redundant for an external
	 * ioengine with prefix, and also leaves the possibility of unexpected
	 * behavior (e.g. if the "external" ioengine exists), but we do this
	 * so as not to break job files not using the prefix.
	 */
	ops = __load_ioengine(td->o.ioengine);
	if (!ops)
		ops = dlopen_ioengine(td, name);

	/*
	 * If ops is NULL, we failed to load ->ioengine, and also failed to
	 * dlopen(3) either ->ioengine or ->ioengine_so_path as a path.
	 */
	if (!ops) {
		log_err("fio: engine %s not loadable\n", name);
		return NULL;
	}

	/*
	 * Check that the required methods are there.
	 */
	if (check_engine_ops(td, ops))
		return NULL;

	return ops;
}

/*
 * For cleaning up an ioengine which never made it to init().
 */
void free_ioengine(struct thread_data *td)
{
	dprint(FD_IO, "free ioengine %s\n", td->io_ops->name);

	if (td->eo && td->io_ops->options) {
		options_free(td->io_ops->options, td->eo);
		free(td->eo);
		td->eo = NULL;
	}

	if (td->io_ops_dlhandle) {
		dlclose(td->io_ops_dlhandle);
		td->io_ops_dlhandle = NULL;
	}

	td->io_ops = NULL;
}

void close_ioengine(struct thread_data *td)
{
	dprint(FD_IO, "close ioengine %s\n", td->io_ops->name);

	if (td->io_ops->cleanup) {
		td->io_ops->cleanup(td);
		td->io_ops_data = NULL;
	}

	free_ioengine(td);
}

int td_io_prep(struct thread_data *td, struct io_u *io_u)
{
	dprint_io_u(io_u, "prep");
	fio_ro_check(td, io_u);

	lock_file(td, io_u->file, io_u->ddir);

	if (td->io_ops->prep) {
		int ret = td->io_ops->prep(td, io_u);

		dprint(FD_IO, "prep: io_u %p: ret=%d\n", io_u, ret);

		if (ret)
			unlock_file(td, io_u->file);
		return ret;
	}

	return 0;
}

int td_io_getevents(struct thread_data *td, unsigned int min, unsigned int max,
		    const struct timespec *t)
{
	int r = 0;

	/*
	 * For ioengine=rdma one side operation RDMA_WRITE or RDMA_READ,
	 * server side gets a message from the client
	 * side that the task is finished, and
	 * td->done is set to 1 after td_io_commit(). In this case,
	 * there is no need to reap complete event in server side.
	 */
	if (td->done)
		return 0;

	if (min > 0 && td->io_ops->commit) {
		r = td->io_ops->commit(td);
		if (r < 0)
			goto out;
	}
	if (max > td->cur_depth)
		max = td->cur_depth;
	if (min > max)
		max = min;

	r = 0;
	if (max && td->io_ops->getevents)
		r = td->io_ops->getevents(td, min, max, t);
out:
	if (r >= 0) {
		/*
		 * Reflect that our submitted requests were retrieved with
		 * whatever OS async calls are in the underlying engine.
		 */
		td->io_u_in_flight -= r;
		io_u_mark_complete(td, r);
	} else
		td_verror(td, r, "get_events");

	dprint(FD_IO, "getevents: %d\n", r);
	return r;
}

enum fio_q_status td_io_queue(struct thread_data *td, struct io_u *io_u)
{
	const enum fio_ddir ddir = acct_ddir(io_u);
	unsigned long long buflen = io_u->xfer_buflen;
	enum fio_q_status ret;

	dprint_io_u(io_u, "queue");
	fio_ro_check(td, io_u);

	assert((io_u->flags & IO_U_F_FLIGHT) == 0);
	io_u_set(td, io_u, IO_U_F_FLIGHT);

	/*
	 * If overlap checking was enabled in offload mode we
	 * can release this lock that was acquired when we
	 * started the overlap check because the IO_U_F_FLIGHT
	 * flag is now set
	 */
	if (td_offload_overlap(td)) {
		int res = pthread_mutex_unlock(&overlap_check);
		assert(res == 0);
	}

	assert(fio_file_open(io_u->file));

	/*
	 * If using a write iolog, store this entry.
	 */
	log_io_u(td, io_u);

	io_u->error = 0;
	io_u->resid = 0;

	if (td_ioengine_flagged(td, FIO_SYNCIO) ||
		(td_ioengine_flagged(td, FIO_ASYNCIO_SYNC_TRIM) && 
		io_u->ddir == DDIR_TRIM)) {
		if (fio_fill_issue_time(td))
			fio_gettime(&io_u->issue_time, NULL);

		/*
		 * only used for iolog
		 */
		if (td->o.read_iolog_file)
			memcpy(&td->last_issue, &io_u->issue_time,
					sizeof(io_u->issue_time));
	}


	if (ddir_rw(ddir)) {
		if (!(io_u->flags & IO_U_F_VER_LIST)) {
			td->io_issues[ddir]++;
			td->io_issue_bytes[ddir] += buflen;
		}
		td->rate_io_issue_bytes[ddir] += buflen;
	}

	ret = td->io_ops->queue(td, io_u);
	zbd_queue_io_u(td, io_u, ret);

	unlock_file(td, io_u->file);

	if (ret == FIO_Q_BUSY && ddir_rw(ddir)) {
		td->io_issues[ddir]--;
		td->io_issue_bytes[ddir] -= buflen;
		td->rate_io_issue_bytes[ddir] -= buflen;
		io_u_clear(td, io_u, IO_U_F_FLIGHT);
	}

	/*
	 * If an error was seen and the io engine didn't propagate it
	 * back to 'td', do so.
	 */
	if (io_u->error && !td->error)
		td_verror(td, io_u->error, "td_io_queue");

	/*
	 * Add warning for O_DIRECT so that users have an easier time
	 * spotting potentially bad alignment. If this triggers for the first
	 * IO, then it's likely an alignment problem or because the host fs
	 * does not support O_DIRECT
	 */
	if (io_u->error == EINVAL && td->io_issues[io_u->ddir & 1] == 1 &&
	    td->o.odirect) {

		log_info("fio: first direct IO errored. File system may not "
			 "support direct IO, or iomem_align= is bad, or "
			 "invalid block size. Try setting direct=0.\n");
	}

	if (zbd_unaligned_write(io_u->error) &&
	    td->io_issues[io_u->ddir & 1] == 1 &&
	    td->o.zone_mode != ZONE_MODE_ZBD) {
		log_info("fio: first I/O failed. If %s is a zoned block device, consider --zonemode=zbd\n",
			 io_u->file->file_name);
	}

	if (!td->io_ops->commit) {
		io_u_mark_submit(td, 1);
		io_u_mark_complete(td, 1);
		zbd_put_io_u(td, io_u);
	}

	if (ret == FIO_Q_COMPLETED) {
		if (ddir_rw(io_u->ddir) ||
		    (ddir_sync(io_u->ddir) && td->runstate != TD_FSYNCING)) {
			io_u_mark_depth(td, 1);
			td->ts.total_io_u[io_u->ddir]++;
		}
	} else if (ret == FIO_Q_QUEUED) {
		td->io_u_queued++;

		if (ddir_rw(io_u->ddir) ||
		    (ddir_sync(io_u->ddir) && td->runstate != TD_FSYNCING))
			td->ts.total_io_u[io_u->ddir]++;

		if (td->io_u_queued >= td->o.iodepth_batch)
			td_io_commit(td);
	}

	if (!td_ioengine_flagged(td, FIO_SYNCIO) &&
		(!td_ioengine_flagged(td, FIO_ASYNCIO_SYNC_TRIM) ||
		 io_u->ddir != DDIR_TRIM)) {
		if (fio_fill_issue_time(td))
			fio_gettime(&io_u->issue_time, NULL);

		/*
		 * only used for iolog
		 */
		if (td->o.read_iolog_file)
			memcpy(&td->last_issue, &io_u->issue_time,
					sizeof(io_u->issue_time));
	}

	return ret;
}

int td_io_init(struct thread_data *td)
{
	int ret = 0;

	if (td->io_ops->init) {
		ret = td->io_ops->init(td);
		if (ret)
			log_err("fio: io engine %s init failed.%s\n",
				td->io_ops->name,
				td->o.iodepth > 1 ?
				" Perhaps try reducing io depth?" : "");
		else
			td->io_ops_init = 1;
		if (!td->error)
			td->error = ret;
	}

	return ret;
}

void td_io_commit(struct thread_data *td)
{
	int ret;

	dprint(FD_IO, "calling ->commit(), depth %d\n", td->cur_depth);

	if (!td->cur_depth || !td->io_u_queued)
		return;

	io_u_mark_depth(td, td->io_u_queued);

	if (td->io_ops->commit) {
		ret = td->io_ops->commit(td);
		if (ret)
			td_verror(td, -ret, "io commit");
	}

	/*
	 * Reflect that events were submitted as async IO requests.
	 */
	td->io_u_in_flight += td->io_u_queued;
	td->io_u_queued = 0;
}

int td_io_open_file(struct thread_data *td, struct fio_file *f)
{
	if (fio_file_closing(f)) {
		/*
		 * Open translates to undo closing.
		 */
		fio_file_clear_closing(f);
		get_file(f);
		return 0;
	}
	assert(!fio_file_open(f));
	assert(f->fd == -1);
	assert(td->io_ops->open_file);

	if (td->io_ops->open_file(td, f)) {
		if (td->error == EINVAL && td->o.odirect)
			log_err("fio: destination does not support O_DIRECT\n");
		if (td->error == EMFILE) {
			log_err("fio: try reducing/setting openfiles (failed"
				" at %u of %u)\n", td->nr_open_files,
							td->o.nr_files);
		}

		assert(f->fd == -1);
		assert(!fio_file_open(f));
		return 1;
	}

	fio_file_reset(td, f);
	fio_file_set_open(f);
	fio_file_clear_closing(f);
	disk_util_inc(f->du);

	td->nr_open_files++;
	get_file(f);

	if (f->filetype == FIO_TYPE_PIPE) {
		if (td_random(td)) {
			log_err("fio: can't seek on pipes (no random io)\n");
			goto err;
		}
	}

	if (td_ioengine_flagged(td, FIO_DISKLESSIO))
		goto done;

	if (td->o.invalidate_cache && file_invalidate_cache(td, f))
		goto err;

	if (td->o.fadvise_hint != F_ADV_NONE &&
	    (f->filetype == FIO_TYPE_BLOCK || f->filetype == FIO_TYPE_FILE)) {
		int flags;

		if (td->o.fadvise_hint == F_ADV_TYPE) {
			if (td_random(td))
				flags = POSIX_FADV_RANDOM;
			else
				flags = POSIX_FADV_SEQUENTIAL;
		} else if (td->o.fadvise_hint == F_ADV_RANDOM)
			flags = POSIX_FADV_RANDOM;
		else if (td->o.fadvise_hint == F_ADV_SEQUENTIAL)
			flags = POSIX_FADV_SEQUENTIAL;
		else {
			log_err("fio: unknown fadvise type %d\n",
							td->o.fadvise_hint);
			flags = POSIX_FADV_NORMAL;
		}

		if (posix_fadvise(f->fd, f->file_offset, f->io_size, flags) < 0) {
			if (!fio_did_warn(FIO_WARN_FADVISE))
				log_err("fio: fadvise hint failed\n");
		}
	}
#ifdef FIO_HAVE_WRITE_HINT
	if (fio_option_is_set(&td->o, write_hint) &&
	    (f->filetype == FIO_TYPE_BLOCK || f->filetype == FIO_TYPE_FILE)) {
		uint64_t hint = td->o.write_hint;
		int cmd;

		/*
		 * For direct IO, we just need/want to set the hint on
		 * the file descriptor. For buffered IO, we need to set
		 * it on the inode.
		 */
		if (td->o.odirect)
			cmd = F_SET_FILE_RW_HINT;
		else
			cmd = F_SET_RW_HINT;

		if (fcntl(f->fd, cmd, &hint) < 0) {
			td_verror(td, errno, "fcntl write hint");
			goto err;
		}
	}
#endif
#ifdef FIO_HAVE_STREAMID
	if (fio_option_is_set(&td->o, stream_id) &&
	    (f->filetype == FIO_TYPE_BLOCK || f->filetype == FIO_TYPE_FILE)) {
		uint64_t stream_id = td->o.stream_id;
		int cmd;

		/*
		 * For direct IO, we just need/want to set the stream id on
		 * the file descriptor. For buffered IO, we need to set
		 * it on the inode.
		 */
		if (td->o.odirect) {
			dprint(FD_STREAMS, "td_io_open_file: set file stream id\n");
			cmd = F_SET_FILE_STREAM_ID;
		} else {
			dprint(FD_STREAMS, "td_io_open_file: set inode stream id\n");
			cmd = F_SET_STREAM_ID;
		}
		if (fcntl(f->fd, cmd, &stream_id) < 0) {
			td_verror(td, errno, "fcntl stream id");
			goto err;
		}
	}
#endif

	if (td->o.odirect && !OS_O_DIRECT && fio_set_directio(td, f))
		goto err;

done:
	log_file(td, f, FIO_LOG_OPEN_FILE);
	return 0;
err:
	disk_util_dec(f->du);
	if (td->io_ops->close_file)
		td->io_ops->close_file(td, f);
	return 1;
}

int td_io_close_file(struct thread_data *td, struct fio_file *f)
{
	if (!fio_file_closing(f))
		log_file(td, f, FIO_LOG_CLOSE_FILE);

	/*
	 * mark as closing, do real close when last io on it has completed
	 */
	fio_file_set_closing(f);

	return put_file(td, f);
}

int td_io_unlink_file(struct thread_data *td, struct fio_file *f)
{
	if (td->io_ops->unlink_file)
		return td->io_ops->unlink_file(td, f);
	else {
		int ret;

		ret = unlink(f->file_name);
		if (ret < 0)
			return errno;

		return 0;
	}
}

int td_io_get_file_size(struct thread_data *td, struct fio_file *f)
{
	if (!td->io_ops->get_file_size)
		return 0;

	return td->io_ops->get_file_size(td, f);
}

#ifdef CONFIG_DYNAMIC_ENGINES
/* Load all dynamic engines in FIO_EXT_ENG_DIR for enghelp command */
static void
fio_load_dynamic_engines(struct thread_data *td)
{
	DIR *dirhandle = NULL;
	struct dirent *dirent = NULL;
	char engine_path[PATH_MAX];

	dirhandle = opendir(FIO_EXT_ENG_DIR);
	if (!dirhandle)
		return;

	while ((dirent = readdir(dirhandle)) != NULL) {
		if (!strcmp(dirent->d_name, ".") ||
		    !strcmp(dirent->d_name, ".."))
			continue;

		sprintf(engine_path, "%s/%s", FIO_EXT_ENG_DIR, dirent->d_name);
		dlopen_ioengine(td, engine_path);
	}

	closedir(dirhandle);
}
#else
#define fio_load_dynamic_engines(td) do { } while (0)
#endif

int fio_show_ioengine_help(const char *engine)
{
	struct flist_head *entry;
	struct thread_data td;
	struct ioengine_ops *io_ops;
	char *sep;
	int ret = 1;

	memset(&td, 0, sizeof(struct thread_data));

	if (!engine || !*engine) {
		log_info("Available IO engines:\n");
		fio_load_dynamic_engines(&td);
		flist_for_each(entry, &engine_list) {
			io_ops = flist_entry(entry, struct ioengine_ops, list);
			log_info("\t%s\n", io_ops->name);
		}
		return 0;
	}
	sep = strchr(engine, ',');
	if (sep) {
		*sep = 0;
		sep++;
	}

	td.o.ioengine = (char *)engine;
	io_ops = load_ioengine(&td);

	if (!io_ops) {
		log_info("IO engine %s not found\n", engine);
		return 1;
	}

	if (io_ops->options)
		ret = show_cmd_help(io_ops->options, sep);
	else
		log_info("IO engine %s has no options\n", io_ops->name);

	free_ioengine(&td);
	return ret;
}<|MERGE_RESOLUTION|>--- conflicted
+++ resolved
@@ -99,11 +99,7 @@
 	char engine_path[PATH_MAX];
 	void *dlhandle;
 
-<<<<<<< HEAD
-	sprintf(engine_path, "%s/lib%s.so", FIO_EXT_ENG_DIR, engine);
-=======
 	sprintf(engine_path, "%s/fio-%s.so", FIO_EXT_ENG_DIR, engine);
->>>>>>> fd80924b
 
 	dlhandle = dlopen(engine_path, RTLD_LAZY);
 	if (!dlhandle)
