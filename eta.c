/*
 * Status and ETA code
 */
#include <unistd.h>
#include <string.h>
#ifdef CONFIG_VALGRIND_DEV
#include <valgrind/drd.h>
#else
#define DRD_IGNORE_VAR(x) do { } while (0)
#endif

#include "fio.h"
#include "lib/pow2.h"

static char __run_str[REAL_MAX_JOBS + 1];
static char run_str[__THREAD_RUNSTR_SZ(REAL_MAX_JOBS) + 1];

static void update_condensed_str(char *rstr, char *run_str_condensed)
{
	if (*rstr) {
		while (*rstr) {
			int nr = 1;

			*run_str_condensed++ = *rstr++;
			while (*(rstr - 1) == *rstr) {
				rstr++;
				nr++;
			}
			run_str_condensed += sprintf(run_str_condensed, "(%u),", nr);
		}
		run_str_condensed--;
	}
	*run_str_condensed = '\0';
}

/*
 * Sets the status of the 'td' in the printed status map.
 */
static void check_str_update(struct thread_data *td)
{
	char c = __run_str[td->thread_number - 1];

	switch (td->runstate) {
	case TD_REAPED:
		if (td->error)
			c = 'X';
		else if (td->sig)
			c = 'K';
		else
			c = '_';
		break;
	case TD_EXITED:
		c = 'E';
		break;
	case TD_RAMP:
		c = '/';
		break;
	case TD_RUNNING:
		if (td_rw(td)) {
			if (td_random(td)) {
				if (td->o.rwmix[DDIR_READ] == 100)
					c = 'r';
				else if (td->o.rwmix[DDIR_WRITE] == 100)
					c = 'w';
				else
					c = 'm';
			} else {
				if (td->o.rwmix[DDIR_READ] == 100)
					c = 'R';
				else if (td->o.rwmix[DDIR_WRITE] == 100)
					c = 'W';
				else
					c = 'M';
			}
		} else if (td_read(td)) {
			if (td_random(td))
				c = 'r';
			else
				c = 'R';
		} else if (td_write(td)) {
			if (td_random(td))
				c = 'w';
			else
				c = 'W';
		} else {
			if (td_random(td))
				c = 'd';
			else
				c = 'D';
		}
		break;
	case TD_PRE_READING:
		c = 'p';
		break;
	case TD_VERIFYING:
		c = 'V';
		break;
	case TD_FSYNCING:
		c = 'F';
		break;
	case TD_FINISHING:
		c = 'f';
		break;
	case TD_CREATED:
		c = 'C';
		break;
	case TD_INITIALIZED:
	case TD_SETTING_UP:
		c = 'I';
		break;
	case TD_NOT_CREATED:
		c = 'P';
		break;
	default:
		log_err("state %d\n", td->runstate);
	}

	__run_str[td->thread_number - 1] = c;
	update_condensed_str(__run_str, run_str);
}

/*
 * Convert seconds to a printable string.
 */
void eta_to_str(char *str, unsigned long eta_sec)
{
	unsigned int d, h, m, s;
	int disp_hour = 0;

	if (eta_sec == -1) {
		sprintf(str, "--");
		return;
	}

	s = eta_sec % 60;
	eta_sec /= 60;
	m = eta_sec % 60;
	eta_sec /= 60;
	h = eta_sec % 24;
	eta_sec /= 24;
	d = eta_sec;

	if (d) {
		disp_hour = 1;
		str += sprintf(str, "%02ud:", d);
	}

	if (h || disp_hour)
		str += sprintf(str, "%02uh:", h);

	str += sprintf(str, "%02um:", m);
	sprintf(str, "%02us", s);
}

/*
 * Best effort calculation of the estimated pending runtime of a job.
 */
static unsigned long thread_eta(struct thread_data *td)
{
	unsigned long long bytes_total, bytes_done;
	unsigned long eta_sec = 0;
	unsigned long elapsed;
	uint64_t timeout;

	elapsed = (mtime_since_now(&td->epoch) + 999) / 1000;
	timeout = td->o.timeout / 1000000UL;

	bytes_total = td->total_io_size;

	if (td->flags & TD_F_NO_PROGRESS)
		return -1;

	if (td->o.fill_device && td->o.size  == -1ULL) {
		if (!td->fill_device_size || td->fill_device_size == -1ULL)
			return 0;

		bytes_total = td->fill_device_size;
	}

	/*
	 * If io_size is set, bytes_total is an exact value that does not need
	 * adjustment.
	 */
	if (td->o.zone_size && td->o.zone_skip && bytes_total &&
	    !fio_option_is_set(&td->o, io_size)) {
		unsigned int nr_zones;
		uint64_t zone_bytes;

		/*
		 * Calculate the upper bound of the number of zones that will
		 * be processed, including skipped bytes between zones. If this
		 * is larger than total_io_size (e.g. when --io_size or --size
		 * specify a small value), use the lower bound to avoid
		 * adjustments to a negative value that would result in a very
		 * large bytes_total and an incorrect eta.
		 */
		zone_bytes = td->o.zone_size + td->o.zone_skip;
		nr_zones = (bytes_total + zone_bytes - 1) / zone_bytes;
		if (bytes_total < nr_zones * td->o.zone_skip)
			nr_zones = bytes_total / zone_bytes;
		bytes_total -= nr_zones * td->o.zone_skip;
	}

	/*
	 * if writing and verifying afterwards, bytes_total will be twice the
	 * size. In a mixed workload, verify phase will be the size of the
	 * first stage writes.
	 */
	if (td->o.do_verify && td->o.verify && td_write(td)) {
		if (td_rw(td)) {
			unsigned int perc = 50;

			if (td->o.rwmix[DDIR_WRITE])
				perc = td->o.rwmix[DDIR_WRITE];

			bytes_total += (bytes_total * perc) / 100;
		} else
			bytes_total <<= 1;
	}

	if (td->runstate == TD_RUNNING || td->runstate == TD_VERIFYING) {
		double perc, perc_t;

		bytes_done = ddir_rw_sum(td->io_bytes);

		if (bytes_total) {
			perc = (double) bytes_done / (double) bytes_total;
			if (perc > 1.0)
				perc = 1.0;
		} else
			perc = 0.0;

		if (td->o.time_based) {
			if (timeout) {
				perc_t = (double) elapsed / (double) timeout;
				if (perc_t < perc)
					perc = perc_t;
			} else {
				/*
				 * Will never hit, we can't have time_based
				 * without a timeout set.
				 */
				perc = 0.0;
			}
		}

		if (perc == 0.0) {
			eta_sec = timeout;
		} else {
			eta_sec = (unsigned long) (elapsed * (1.0 / perc)) - elapsed;
		}

		if (td->o.timeout &&
		    eta_sec > (timeout + done_secs - elapsed))
			eta_sec = timeout + done_secs - elapsed;
	} else if (td->runstate == TD_NOT_CREATED || td->runstate == TD_CREATED
			|| td->runstate == TD_INITIALIZED
			|| td->runstate == TD_SETTING_UP
			|| td->runstate == TD_RAMP
			|| td->runstate == TD_PRE_READING) {
		int64_t t_eta = 0, r_eta = 0;
		unsigned long long rate_bytes;

		/*
		 * We can only guess - assume it'll run the full timeout
		 * if given, otherwise assume it'll run at the specified rate.
		 */
		if (td->o.timeout) {
			uint64_t __timeout = td->o.timeout;
			uint64_t start_delay = td->o.start_delay;
			uint64_t ramp_time = td->o.ramp_time;

			t_eta = __timeout + start_delay;
			if (!td->ramp_time_over) {
				t_eta += ramp_time;
			}
			t_eta /= 1000000ULL;

			if ((td->runstate == TD_RAMP) && in_ramp_time(td)) {
				unsigned long ramp_left;

				ramp_left = mtime_since_now(&td->epoch);
				ramp_left = (ramp_left + 999) / 1000;
				if (ramp_left <= t_eta)
					t_eta -= ramp_left;
			}
		}
		rate_bytes = 0;
		if (td_read(td))
			rate_bytes  = td->o.rate[DDIR_READ];
		if (td_write(td))
			rate_bytes += td->o.rate[DDIR_WRITE];
		if (td_trim(td))
			rate_bytes += td->o.rate[DDIR_TRIM];

		if (rate_bytes) {
			r_eta = bytes_total / rate_bytes;
			r_eta += (td->o.start_delay / 1000000ULL);
		}

		if (r_eta && t_eta)
			eta_sec = min(r_eta, t_eta);
		else if (r_eta)
			eta_sec = r_eta;
		else if (t_eta)
			eta_sec = t_eta;
		else
			eta_sec = 0;
	} else {
		/*
		 * thread is already done or waiting for fsync
		 */
		eta_sec = 0;
	}

	return eta_sec;
}

static void calc_rate(int unified_rw_rep, unsigned long mtime,
		      unsigned long long *io_bytes,
		      unsigned long long *prev_io_bytes, uint64_t *rate)
{
	int i;

	for (i = 0; i < DDIR_RWDIR_CNT; i++) {
		unsigned long long diff, this_rate;

		diff = io_bytes[i] - prev_io_bytes[i];
		if (mtime)
			this_rate = ((1000 * diff) / mtime) / 1024; /* KiB/s */
		else
			this_rate = 0;

		if (unified_rw_rep) {
			rate[i] = 0;
			rate[0] += this_rate;
		} else
			rate[i] = this_rate;

		prev_io_bytes[i] = io_bytes[i];
	}
}

static void calc_iops(int unified_rw_rep, unsigned long mtime,
		      unsigned long long *io_iops,
		      unsigned long long *prev_io_iops, unsigned int *iops)
{
	int i;

	for (i = 0; i < DDIR_RWDIR_CNT; i++) {
		unsigned long long diff, this_iops;

		diff = io_iops[i] - prev_io_iops[i];
		if (mtime)
			this_iops = (diff * 1000) / mtime;
		else
			this_iops = 0;

		if (unified_rw_rep) {
			iops[i] = 0;
			iops[0] += this_iops;
		} else
			iops[i] = this_iops;

		prev_io_iops[i] = io_iops[i];
	}
}

/*
 * Allow a little slack - if we're within 95% of the time, allow ETA.
 */
bool eta_time_within_slack(unsigned int time)
{
	return time > ((eta_interval_msec * 95) / 100);
}

/*
 * Print status of the jobs we know about. This includes rate estimates,
 * ETA, thread state, etc.
 */
bool calc_thread_status(struct jobs_eta *je, int force)
{
	struct thread_data *td;
	int i, unified_rw_rep;
	uint64_t rate_time, disp_time, bw_avg_time, *eta_secs;
	unsigned long long io_bytes[DDIR_RWDIR_CNT] = {};
	unsigned long long io_iops[DDIR_RWDIR_CNT] = {};
	struct timespec now;

	static unsigned long long rate_io_bytes[DDIR_RWDIR_CNT];
	static unsigned long long disp_io_bytes[DDIR_RWDIR_CNT];
	static unsigned long long disp_io_iops[DDIR_RWDIR_CNT];
	static struct timespec rate_prev_time, disp_prev_time;

	if (!force) {
		if (!(output_format & FIO_OUTPUT_NORMAL) &&
		    f_out == stdout)
			return false;
		if (temp_stall_ts || eta_print == FIO_ETA_NEVER)
			return false;

		if (!isatty(STDOUT_FILENO) && (eta_print != FIO_ETA_ALWAYS))
			return false;
	}

	if (!ddir_rw_sum(rate_io_bytes))
		fill_start_time(&rate_prev_time);
	if (!ddir_rw_sum(disp_io_bytes))
		fill_start_time(&disp_prev_time);

	eta_secs = malloc(thread_number * sizeof(uint64_t));
	memset(eta_secs, 0, thread_number * sizeof(uint64_t));

	je->elapsed_sec = (mtime_since_genesis() + 999) / 1000;

	bw_avg_time = ULONG_MAX;
	unified_rw_rep = 0;
	for_each_td(td, i) {
		unified_rw_rep += td->o.unified_rw_rep;
		if (is_power_of_2(td->o.kb_base))
			je->is_pow2 = 1;
		je->unit_base = td->o.unit_base;
		if (td->o.bw_avg_time < bw_avg_time)
			bw_avg_time = td->o.bw_avg_time;
		if (td->runstate == TD_RUNNING || td->runstate == TD_VERIFYING
		    || td->runstate == TD_FSYNCING
		    || td->runstate == TD_PRE_READING
		    || td->runstate == TD_FINISHING) {
			je->nr_running++;
			if (td_read(td)) {
				je->t_rate[0] += td->o.rate[DDIR_READ];
				je->t_iops[0] += td->o.rate_iops[DDIR_READ];
				je->m_rate[0] += td->o.ratemin[DDIR_READ];
				je->m_iops[0] += td->o.rate_iops_min[DDIR_READ];
			}
			if (td_write(td)) {
				je->t_rate[1] += td->o.rate[DDIR_WRITE];
				je->t_iops[1] += td->o.rate_iops[DDIR_WRITE];
				je->m_rate[1] += td->o.ratemin[DDIR_WRITE];
				je->m_iops[1] += td->o.rate_iops_min[DDIR_WRITE];
			}
			if (td_trim(td)) {
				je->t_rate[2] += td->o.rate[DDIR_TRIM];
				je->t_iops[2] += td->o.rate_iops[DDIR_TRIM];
				je->m_rate[2] += td->o.ratemin[DDIR_TRIM];
				je->m_iops[2] += td->o.rate_iops_min[DDIR_TRIM];
			}

			je->files_open += td->nr_open_files;
		} else if (td->runstate == TD_RAMP) {
			je->nr_running++;
			je->nr_ramp++;
		} else if (td->runstate == TD_SETTING_UP)
			je->nr_setting_up++;
		else if (td->runstate < TD_RUNNING)
			je->nr_pending++;

		if (je->elapsed_sec >= 3)
			eta_secs[i] = thread_eta(td);
		else
			eta_secs[i] = INT_MAX;

		check_str_update(td);

		if (td->runstate > TD_SETTING_UP) {
			int ddir;

			for (ddir = 0; ddir < DDIR_RWDIR_CNT; ddir++) {
				if (unified_rw_rep) {
					io_bytes[0] += td->io_bytes[ddir];
					io_iops[0] += td->io_blocks[ddir];
				} else {
					io_bytes[ddir] += td->io_bytes[ddir];
					io_iops[ddir] += td->io_blocks[ddir];
				}
			}
		}
	}

	if (exitall_on_terminate) {
		je->eta_sec = INT_MAX;
		for_each_td(td, i) {
			if (eta_secs[i] < je->eta_sec)
				je->eta_sec = eta_secs[i];
		}
	} else {
		unsigned long eta_stone = 0;

		je->eta_sec = 0;
		for_each_td(td, i) {
			if ((td->runstate == TD_NOT_CREATED) && td->o.stonewall)
				eta_stone += eta_secs[i];
			else {
				if (eta_secs[i] > je->eta_sec)
					je->eta_sec = eta_secs[i];
			}
		}
		je->eta_sec += eta_stone;
	}

	free(eta_secs);

	fio_gettime(&now, NULL);
	rate_time = mtime_since(&rate_prev_time, &now);

	if (write_bw_log && rate_time > bw_avg_time && !in_ramp_time(td)) {
		calc_rate(unified_rw_rep, rate_time, io_bytes, rate_io_bytes,
				je->rate);
		memcpy(&rate_prev_time, &now, sizeof(now));
<<<<<<< HEAD
=======
		regrow_agg_logs();
>>>>>>> fd80924b
		for_each_rw_ddir(ddir) {
			add_agg_sample(sample_val(je->rate[ddir]), ddir, 0, 0);
		}
	}

	disp_time = mtime_since(&disp_prev_time, &now);

	if (!force && !eta_time_within_slack(disp_time))
		return false;

	calc_rate(unified_rw_rep, disp_time, io_bytes, disp_io_bytes, je->rate);
	calc_iops(unified_rw_rep, disp_time, io_iops, disp_io_iops, je->iops);

	memcpy(&disp_prev_time, &now, sizeof(now));

	if (!force && !je->nr_running && !je->nr_pending)
		return false;

	je->nr_threads = thread_number;
	update_condensed_str(__run_str, run_str);
	memcpy(je->run_str, run_str, strlen(run_str));
	return true;
}

static int gen_eta_str(struct jobs_eta *je, char *p, size_t left,
		       char **rate_str, char **iops_str)
{
	static const char c[DDIR_RWDIR_CNT] = {'r', 'w', 't'};
	bool has[DDIR_RWDIR_CNT];
	bool has_any = false;
	const char *sep;
	int l = 0;

	for_each_rw_ddir(ddir) {
		has[ddir] = (je->rate[ddir] || je->iops[ddir]);
		has_any |= has[ddir];
	}
	if (!has_any)
		return 0;

	l += snprintf(p + l, left - l, "[");
	sep = "";
	for_each_rw_ddir(ddir) {
		if (has[ddir]) {
			l += snprintf(p + l, left - l, "%s%c=%s",
					sep, c[ddir], rate_str[ddir]);
			sep = ",";
		}
	}
	l += snprintf(p + l, left - l, "][");
	sep = "";
	for_each_rw_ddir(ddir) {
		if (has[ddir]) {
			l += snprintf(p + l, left - l, "%s%c=%s",
					sep, c[ddir], iops_str[ddir]);
			sep = ",";
		}
	}
	l += snprintf(p + l, left - l, " IOPS]");

	return l;
}

void display_thread_status(struct jobs_eta *je)
{
	static struct timespec disp_eta_new_line;
	static int eta_new_line_init, eta_new_line_pending;
	static int linelen_last;
	static int eta_good;
	char output[__THREAD_RUNSTR_SZ(REAL_MAX_JOBS) + 512], *p = output;
	char eta_str[128];
	double perc = 0.0;

	if (je->eta_sec != INT_MAX && je->elapsed_sec) {
		perc = (double) je->elapsed_sec / (double) (je->elapsed_sec + je->eta_sec);
		eta_to_str(eta_str, je->eta_sec);
	}

	if (eta_new_line_pending) {
		eta_new_line_pending = 0;
		linelen_last = 0;
		p += sprintf(p, "\n");
	}

	p += sprintf(p, "Jobs: %d (f=%d)", je->nr_running, je->files_open);

	/* rate limits, if any */
	if (je->m_rate[0] || je->m_rate[1] || je->m_rate[2] ||
	    je->t_rate[0] || je->t_rate[1] || je->t_rate[2]) {
		char *tr, *mr;

		mr = num2str(je->m_rate[0] + je->m_rate[1] + je->m_rate[2],
				je->sig_figs, 0, je->is_pow2, N2S_BYTEPERSEC);
		tr = num2str(je->t_rate[0] + je->t_rate[1] + je->t_rate[2],
				je->sig_figs, 0, je->is_pow2, N2S_BYTEPERSEC);

		p += sprintf(p, ", %s-%s", mr, tr);
		free(tr);
		free(mr);
	} else if (je->m_iops[0] || je->m_iops[1] || je->m_iops[2] ||
		   je->t_iops[0] || je->t_iops[1] || je->t_iops[2]) {
		p += sprintf(p, ", %d-%d IOPS",
					je->m_iops[0] + je->m_iops[1] + je->m_iops[2],
					je->t_iops[0] + je->t_iops[1] + je->t_iops[2]);
	}

	/* current run string, % done, bandwidth, iops, eta */
	if (je->eta_sec != INT_MAX && je->nr_running) {
		char perc_str[32];
		char *iops_str[DDIR_RWDIR_CNT];
		char *rate_str[DDIR_RWDIR_CNT];
		size_t left;
		int l;
		int ddir;
		int linelen;

		if ((!je->eta_sec && !eta_good) || je->nr_ramp == je->nr_running ||
		    je->eta_sec == -1)
			strcpy(perc_str, "-.-%");
		else {
			double mult = 100.0;

			if (je->nr_setting_up && je->nr_running)
				mult *= (1.0 - (double) je->nr_setting_up / (double) je->nr_running);

			eta_good = 1;
			perc *= mult;
			sprintf(perc_str, "%3.1f%%", perc);
		}

		for (ddir = 0; ddir < DDIR_RWDIR_CNT; ddir++) {
			rate_str[ddir] = num2str(je->rate[ddir], 4,
						1024, je->is_pow2, je->unit_base);
			iops_str[ddir] = num2str(je->iops[ddir], 4, 1, 0, N2S_NONE);
		}

		left = sizeof(output) - (p - output) - 1;
		l = snprintf(p, left, ": [%s][%s]", je->run_str, perc_str);
		l += gen_eta_str(je, p + l, left - l, rate_str, iops_str);
		l += snprintf(p + l, left - l, "[eta %s]", eta_str);

		/* If truncation occurred adjust l so p is on the null */
		if (l >= left)
			l = left - 1;
		p += l;
		linelen = p - output;
		if (l >= 0 && linelen < linelen_last)
			p += sprintf(p, "%*s", linelen_last - linelen, "");
		linelen_last = linelen;

		for (ddir = 0; ddir < DDIR_RWDIR_CNT; ddir++) {
			free(rate_str[ddir]);
			free(iops_str[ddir]);
		}
	}
	sprintf(p, "\r");

	printf("%s", output);

	if (!eta_new_line_init) {
		fio_gettime(&disp_eta_new_line, NULL);
		eta_new_line_init = 1;
	} else if (eta_new_line && mtime_since_now(&disp_eta_new_line) > eta_new_line) {
		fio_gettime(&disp_eta_new_line, NULL);
		eta_new_line_pending = 1;
	}

	fflush(stdout);
}

struct jobs_eta *get_jobs_eta(bool force, size_t *size)
{
	struct jobs_eta *je;

	if (!thread_number)
		return NULL;

	*size = sizeof(*je) + THREAD_RUNSTR_SZ + 8;
	je = malloc(*size);
	if (!je)
		return NULL;
	memset(je, 0, *size);

	if (!calc_thread_status(je, force)) {
		free(je);
		return NULL;
	}

	*size = sizeof(*je) + strlen((char *) je->run_str) + 1;
	return je;
}

void print_thread_status(void)
{
	struct jobs_eta *je;
	size_t size;

	je = get_jobs_eta(false, &size);
	if (je)
		display_thread_status(je);

	free(je);
}

void print_status_init(int thr_number)
{
	struct jobs_eta_packed jep;

	compiletime_assert(sizeof(struct jobs_eta) == sizeof(jep), "jobs_eta");

	DRD_IGNORE_VAR(__run_str);
	__run_str[thr_number] = 'P';
	update_condensed_str(__run_str, run_str);
}<|MERGE_RESOLUTION|>--- conflicted
+++ resolved
@@ -507,10 +507,7 @@
 		calc_rate(unified_rw_rep, rate_time, io_bytes, rate_io_bytes,
 				je->rate);
 		memcpy(&rate_prev_time, &now, sizeof(now));
-<<<<<<< HEAD
-=======
 		regrow_agg_logs();
->>>>>>> fd80924b
 		for_each_rw_ddir(ddir) {
 			add_agg_sample(sample_val(je->rate[ddir]), ddir, 0, 0);
 		}
